use crate::can::ident::Lowercase;
use crate::collections::{MutMap, MutSet};
use crate::module::symbol::{Interns, ModuleId, Symbol};
use crate::subs::{Content, FlatType, Subs, Variable};
use crate::types::name_type_var;
use crate::uniqueness::boolean_algebra::Bool;

static WILDCARD: &str = "*";
static EMPTY_RECORD: &str = "{}";
static EMPTY_TAG_UNION: &str = "[]";

/// Rerquirements for parentheses.
///
/// If we're inside a function (that is, this is either an argument or a return
/// value), we may need to use parens. Examples:
///
/// a -> (* -> a)
/// (* -> a) -> a
///
/// Separately, if we're inside a type parameter, we may need to use parens:
///
/// List Int
/// List (List Int)
///
/// Otherwise, parens are unnecessary.
#[derive(Clone, Copy, Debug, PartialEq)]
enum Parens {
    InFn,
    InTypeParam,
    Unnecessary,
}

struct Env<'a> {
    home: ModuleId,
    interns: &'a Interns,
}

/// How many times a root variable appeared in Subs.
///
/// We only care about whether it was a single time or multiple times,
/// because single appearances get a wildcard (*) and multiple times
/// get a generated letter ("a" etc).
enum Appearances {
    Single,
    Multiple,
}

/// Generate names for all type variables, replacing FlexVar(None) with
/// FlexVar(Some(name)) where appropriate. Example: for the identity
/// function, generate a name of "a" for both its argument and return
/// type variables.
///
/// We also want to count how many times a root appears, because we should
/// only generate a name for it if it appears more than once.
fn find_names_needed(
    variable: Variable,
    subs: &mut Subs,
    roots: &mut Vec<Variable>,
    root_appearances: &mut MutMap<Variable, Appearances>,
    names_taken: &mut MutSet<Lowercase>,
) {
    use crate::subs::Content::*;
    use crate::subs::FlatType::*;

    while let Some(recursive) = subs.occurs(variable) {
        if let Content::Structure(FlatType::TagUnion(tags, ext_var)) = subs.get(recursive).content {
            let rec_var = subs.fresh_unnamed_flex_var();

            let mut new_tags = MutMap::default();

            for (label, args) in tags {
                let new_args = args
                    .clone()
                    .into_iter()
                    .map(|var| if var == recursive { rec_var } else { var })
                    .collect();

                new_tags.insert(label.clone(), new_args);
            }

            let flat_type = FlatType::RecursiveTagUnion(rec_var, new_tags, ext_var);
            subs.set_content(recursive, Content::Structure(flat_type));
        } else {
            panic!("unfixable recursive type in pretty_print_types")
        }
    }

    match subs.get(variable).content {
        FlexVar(None) => {
            let root = subs.get_root_key(variable);

            // If this var is *not* its own root, then the
            // root var necessarily appears in multiple places.
            // We need a name for it!
            match root_appearances.get(&root) {
                Some(Appearances::Single) => {
                    root_appearances.insert(root, Appearances::Multiple);
                }
                Some(Appearances::Multiple) => {
                    // It's already multiple, so do nothing!
                }
                None => {
                    roots.push(root);
                    root_appearances.insert(root, Appearances::Single);
                }
            }
        }
        FlexVar(Some(_)) => {
            // This root already has a name. Nothing to do here!
        }
        Structure(Apply(_, args)) => {
            for var in args {
                find_names_needed(var, subs, roots, root_appearances, names_taken);
            }
        }
        Structure(Func(arg_vars, ret_var)) => {
            for var in arg_vars {
                find_names_needed(var, subs, roots, root_appearances, names_taken);
            }

            find_names_needed(ret_var, subs, roots, root_appearances, names_taken);
        }
        Structure(Record(fields, ext_var)) => {
            for (_, var) in fields {
                find_names_needed(var, subs, roots, root_appearances, names_taken);
            }

            find_names_needed(ext_var, subs, roots, root_appearances, names_taken);
        }
        Structure(TagUnion(tags, ext_var)) => {
            for var in tags.values().flatten() {
                find_names_needed(*var, subs, roots, root_appearances, names_taken);
            }

            find_names_needed(ext_var, subs, roots, root_appearances, names_taken);
        }
        Structure(RecursiveTagUnion(rec_var, tags, ext_var)) => {
            for var in tags.values().flatten() {
                find_names_needed(*var, subs, roots, root_appearances, names_taken);
            }

            find_names_needed(ext_var, subs, roots, root_appearances, names_taken);
            find_names_needed(rec_var, subs, roots, root_appearances, names_taken);
        }
        Structure(Boolean(b)) => {
            for var in b.variables() {
                find_names_needed(var, subs, roots, root_appearances, names_taken);
            }
        }
        RigidVar(name) => {
            // User-defined names are already taken.
            // We must not accidentally generate names that collide with them!
            names_taken.insert(name);
        }
        Alias(_, args, _actual) => {
            // TODO should we also look in the actual variable?
            for (_, var) in args {
                find_names_needed(var, subs, roots, root_appearances, names_taken);
            }
        }
        Error | Structure(Erroneous(_)) | Structure(EmptyRecord) | Structure(EmptyTagUnion) => {
            // Errors and empty records don't need names.
        }
    }
}

pub fn name_all_type_vars(variable: Variable, subs: &mut Subs) {
    let mut roots = Vec::new();
    let mut letters_used = 0;
    let mut appearances = MutMap::default();
    let mut taken = MutSet::default();

    // Populate names_needed
    find_names_needed(variable, subs, &mut roots, &mut appearances, &mut taken);

    for root in roots {
        if let Some(Appearances::Multiple) = appearances.get(&root) {
            letters_used = name_root(letters_used, root, subs, &mut taken);
        }
    }
}

fn name_root(
    letters_used: u32,
    root: Variable,
    subs: &mut Subs,
    taken: &mut MutSet<Lowercase>,
) -> u32 {
    let (generated_name, new_letters_used) = name_type_var(letters_used, taken);

    set_root_name(root, &generated_name, subs);

    new_letters_used
}

fn set_root_name(root: Variable, name: &Lowercase, subs: &mut Subs) {
    use crate::subs::Content::*;

    let mut descriptor = subs.get(root);

    match descriptor.content {
        FlexVar(None) => {
            descriptor.content = FlexVar(Some(name.clone()));

            // TODO is this necessary, or was mutating descriptor in place sufficient?
            subs.set(root, descriptor);
        }
        FlexVar(Some(_existing)) => {
            panic!("TODO FIXME - make sure the generated name does not clash with any bound vars! In other words, if the user decided to name a type variable 'a', make sure we don't generate 'a' to name a different one!");
        }
        _ => (),
    }
}

pub fn content_to_string(
    content: Content,
    subs: &mut Subs,
    home: ModuleId,
    interns: &Interns,
) -> String {
    let mut buf = String::new();
    let env = Env { home, interns };

    write_content(&env, content, subs, &mut buf, Parens::Unnecessary);

    buf
}

fn write_content(env: &Env, content: Content, subs: &mut Subs, buf: &mut String, parens: Parens) {
    use crate::subs::Content::*;

    match content {
        FlexVar(Some(name)) => buf.push_str(name.as_str()),
        FlexVar(None) => buf.push_str(WILDCARD),
        RigidVar(name) => buf.push_str(name.as_str()),
        Structure(flat_type) => write_flat_type(env, flat_type, subs, buf, parens),
        Alias(symbol, args, _actual) => {
            write_symbol(env, symbol, buf);

            for (_, var) in args {
                buf.push(' ');
                write_content(env, subs.get(var).content, subs, buf, parens);
            }
        }
        Error => buf.push_str("<type mismatch>"),
    }
}

<<<<<<< HEAD
fn write_flat_type(flat_type: FlatType, subs: &mut Subs, buf: &mut String, parens: Parens) {
=======
fn write_flat_type(
    env: &Env,
    flat_type: FlatType,
    subs: &mut Subs,
    buf: &mut String,
    parens: Parens,
) {
    use crate::collections::ImMap;
    use crate::subs::Content::Structure;
>>>>>>> b397c875
    use crate::subs::FlatType::*;

    match flat_type {
        Apply(symbol, args) => write_apply(env, symbol, args, subs, buf, parens),
        EmptyRecord => buf.push_str(EMPTY_RECORD),
        EmptyTagUnion => buf.push_str(EMPTY_TAG_UNION),
        Func(args, ret) => write_fn(env, args, ret, subs, buf, parens),
        Record(fields, ext_var) => {
            use crate::unify::gather_fields;
            use crate::unify::RecordStructure;

            // If the `ext` has concrete fields (e.g. { foo : Int}{ bar : Bool }), merge them
            let RecordStructure { fields, ext } = gather_fields(subs, fields, ext_var);
            let ext_var = ext;

            if fields.is_empty() {
                buf.push_str(EMPTY_RECORD)
            } else {
                buf.push_str("{ ");

                // Sort the fields so they always end up in the same order.
                let mut sorted_fields = Vec::with_capacity(fields.len());

                for (label, field_var) in fields {
                    sorted_fields.push((label, field_var));
                }

                sorted_fields.sort_by(|(a, _), (b, _)| a.cmp(b));

                let mut any_written_yet = false;

                for (label, field_var) in sorted_fields {
                    if any_written_yet {
                        buf.push_str(", ");
                    } else {
                        any_written_yet = true;
                    }
                    buf.push_str(label.as_str());

                    buf.push_str(" : ");
                    write_content(env, subs.get(field_var).content, subs, buf, parens);
                }

                buf.push_str(" }");
            }

            match subs.get(ext_var).content {
                Content::Structure(EmptyRecord) => {
                    // This is a closed record. We're done!
                }
                content => {
                    // This is an open record, so print the variable
                    // right after the '}'
                    //
                    // e.g. the "*" at the end of `{ x: Int }*`
                    // or the "r" at the end of `{ x: Int }r`
                    write_content(env, content, subs, buf, parens)
                }
            }
        }
        TagUnion(tags, ext_var) => {
            if tags.is_empty() {
                buf.push_str(EMPTY_TAG_UNION)
            } else {
                let interns = &env.interns;
                let home = env.home;

                buf.push_str("[ ");

                // Sort the fields so they always end up in the same order.
                let mut sorted_fields = Vec::with_capacity(tags.len());

                for (label, vars) in tags {
                    sorted_fields.push((label.clone(), vars));
                }

                sorted_fields.sort_by(|(a, _), (b, _)| {
                    a.clone()
                        .into_string(interns, home)
                        .cmp(&b.clone().into_string(&interns, home))
                });

                let mut any_written_yet = false;

                for (label, vars) in sorted_fields {
                    if any_written_yet {
                        buf.push_str(", ");
                    } else {
                        any_written_yet = true;
                    }

                    buf.push_str(&label.into_string(&interns, home));

                    for var in vars {
                        buf.push(' ');
                        write_content(env, subs.get(var).content, subs, buf, parens);
                    }
                }

                buf.push_str(" ]");
            }

            match subs.get(ext_var).content {
                Content::Structure(EmptyTagUnion) => {
                    // This is a closed record. We're done!
                }
                content => {
                    // This is an open tag union, so print the variable
                    // right after the ']'
                    //
                    // e.g. the "*" at the end of `{ x: Int }*`
                    // or the "r" at the end of `{ x: Int }r`
                    write_content(env, content, subs, buf, parens)
                }
            }
        }

        RecursiveTagUnion(rec_var, tags, ext_var) => {
            if tags.is_empty() {
                buf.push_str(EMPTY_TAG_UNION)
            } else {
                let interns = &env.interns;
                let home = env.home;

                buf.push_str("[ ");

                // Sort the fields so they always end up in the same order.
                let mut sorted_fields = Vec::with_capacity(tags.len());

                for (label, vars) in tags {
                    sorted_fields.push((label.clone(), vars));
                }

                sorted_fields.sort_by(|(a, _), (b, _)| a.cmp(b));

                let mut any_written_yet = false;

                for (label, vars) in sorted_fields {
                    if any_written_yet {
                        buf.push_str(", ");
                    } else {
                        any_written_yet = true;
                    }
                    buf.push_str(&label.into_string(&interns, home));

                    for var in vars {
                        buf.push(' ');
                        write_content(env, subs.get(var).content, subs, buf, parens);
                    }
                }

                buf.push_str(" ]");
            }

            match subs.get(ext_var).content {
                Content::Structure(EmptyTagUnion) => {
                    // This is a closed record. We're done!
                }
                content => {
                    // This is an open tag union, so print the variable
                    // right after the ']'
                    //
                    // e.g. the "*" at the end of `{ x: Int }*`
                    // or the "r" at the end of `{ x: Int }r`
                    write_content(env, content, subs, buf, parens);
                }
            }

            buf.push_str(" as ");
            write_content(env, subs.get(rec_var).content, subs, buf, parens)
        }
        Boolean(b) => {
<<<<<<< HEAD
            write_boolean(fully_simplify(subs, b), subs, buf, Parens::InTypeParam);
=======
            // push global substitutions into the boolean
            let mut global_substitution = ImMap::default();

            for v in b.variables() {
                if let Structure(Boolean(replacement)) = subs.get(v).content {
                    global_substitution.insert(v, replacement);
                }
            }

            write_boolean(
                env,
                boolean_algebra::simplify(b.substitute(&global_substitution)),
                subs,
                buf,
                Parens::InTypeParam,
            );
>>>>>>> b397c875
        }
        Erroneous(problem) => {
            buf.push_str(&format!("<Type Mismatch: {:?}>", problem));
        }
    }
}

fn write_boolean(env: &Env, boolean: Bool, subs: &mut Subs, buf: &mut String, parens: Parens) {
    let is_atom = boolean.is_var() || boolean == Bool::Zero || boolean == Bool::One;
    let write_parens = parens == Parens::InTypeParam && !is_atom;

    if write_parens {
        buf.push_str("(");
    }

    match boolean {
        Bool::Variable(var) => write_content(env, subs.get(var).content, subs, buf, parens),
        Bool::Or(p, q) => {
            write_boolean(env, *p, subs, buf, Parens::InTypeParam);
            buf.push_str(" | ");
            write_boolean(env, *q, subs, buf, Parens::InTypeParam);
        }
        Bool::And(p, q) => {
            write_boolean(env, *p, subs, buf, Parens::InTypeParam);
            buf.push_str(" & ");
            write_boolean(env, *q, subs, buf, Parens::InTypeParam);
        }
        Bool::Not(p) => {
            buf.push_str("!");
            write_boolean(env, *p, subs, buf, Parens::InTypeParam);
        }
        Bool::Zero => {
            buf.push_str("Attr.Shared");
        }
        Bool::One => {
            buf.push_str("Attr.Unique");
        }
        Bool::WithFree(var, rest) => {
            write_content(subs.get(var).content, subs, buf, parens);
            buf.push_str(" | ");
            write_boolean(*rest, subs, buf, Parens::InTypeParam);
        }
    };

    if write_parens {
        buf.push_str(")");
    }
}

fn fully_simplify(subs: &mut Subs, mut term: Bool) -> Bool {
    use crate::collections::ImMap;
    use crate::subs::Content::Structure;
    use crate::subs::FlatType::*;
    use crate::uniqueness::boolean_algebra;
    let mut made_change = true;

    let mut i = 0;

    while made_change && i < 100 {
        i += 1;
        // push global substitutions into the boolean
        let mut global_substitution = ImMap::default();

        for v in term.variables() {
            match subs.get(v).content {
                Structure(Boolean(replacement)) if !replacement.variables().contains(&v) => {
                    global_substitution.insert(v, replacement);
                }
                _ => {
                    let root = subs.get_root_key(v);
                    if root != v {
                        global_substitution.insert(v, boolean_algebra::Bool::Variable(root));
                    }
                }
            }
        }

        made_change = !global_substitution.is_empty();

        term = boolean_algebra::simplify(term.substitute(&global_substitution));
    }

    term
}

fn write_apply(
    env: &Env,
    symbol: Symbol,
    args: Vec<Variable>,
    subs: &mut Subs,
    buf: &mut String,
    parens: Parens,
) {
    let write_parens = parens == Parens::InTypeParam && !args.is_empty();

    // Hardcoded type aliases
    match symbol {
        Symbol::STR_STR => {
            buf.push_str("Str");
        }
        Symbol::NUM_NUM => {
            let arg = args
                .into_iter()
                .next()
                .unwrap_or_else(|| panic!("Num did not have any type parameters somehow."));
            let arg_content = subs.get(arg).content;
            let mut arg_param = String::new();

            write_content(env, arg_content, subs, &mut arg_param, Parens::InTypeParam);

            if arg_param == "Int.Integer" {
                buf.push_str("Int");
            } else if arg_param == "Float.FloatingPoint" {
                buf.push_str("Float");
            } else {
                if write_parens {
                    buf.push_str("(");
                }

                buf.push_str("Num ");
                buf.push_str(&arg_param);

                if write_parens {
                    buf.push_str(")");
                }
            }
        }
        Symbol::LIST_LIST => {
            if write_parens {
                buf.push_str("(");
            }

            buf.push_str("List ");

            let arg = args
                .into_iter()
                .next()
                .unwrap_or_else(|| panic!("List did not have any type parameters somehow."));
            let arg_content = subs.get(arg).content;

            write_content(env, arg_content, subs, buf, Parens::InTypeParam);

            if write_parens {
                buf.push_str(")");
            }
        }
        _ => {
            if write_parens {
                buf.push_str("(");
            }

            write_symbol(env, symbol, buf);

            for arg in args {
                buf.push_str(" ");
                write_content(env, subs.get(arg).content, subs, buf, Parens::InTypeParam);
            }

            if write_parens {
                buf.push_str(")");
            }
        }
    }
}

fn write_fn(
    env: &Env,
    args: Vec<Variable>,
    ret: Variable,
    subs: &mut Subs,
    buf: &mut String,
    parens: Parens,
) {
    let mut needs_comma = false;
    let use_parens = parens != Parens::Unnecessary;

    if use_parens {
        buf.push_str("(");
    }

    for arg in args {
        if needs_comma {
            buf.push_str(", ");
        } else {
            needs_comma = true;
        }

        write_content(env, subs.get(arg).content, subs, buf, Parens::InFn);
    }

    buf.push_str(" -> ");
    write_content(env, subs.get(ret).content, subs, buf, Parens::InFn);

    if use_parens {
        buf.push_str(")");
    }
}

fn write_symbol(env: &Env, symbol: Symbol, buf: &mut String) {
    let interns = &env.interns;
    let ident = symbol.ident_string(interns);
    let module_id = symbol.module_id();

    // Don't qualify the symbol if it's in our home module
    if module_id == env.home {
        buf.push_str(ident);
    } else {
        buf.push_str(module_id.to_string(&interns));
        buf.push('.');
        buf.push_str(ident);
    }
}<|MERGE_RESOLUTION|>--- conflicted
+++ resolved
@@ -246,9 +246,6 @@
     }
 }
 
-<<<<<<< HEAD
-fn write_flat_type(flat_type: FlatType, subs: &mut Subs, buf: &mut String, parens: Parens) {
-=======
 fn write_flat_type(
     env: &Env,
     flat_type: FlatType,
@@ -256,9 +253,6 @@
     buf: &mut String,
     parens: Parens,
 ) {
-    use crate::collections::ImMap;
-    use crate::subs::Content::Structure;
->>>>>>> b397c875
     use crate::subs::FlatType::*;
 
     match flat_type {
@@ -431,26 +425,7 @@
             write_content(env, subs.get(rec_var).content, subs, buf, parens)
         }
         Boolean(b) => {
-<<<<<<< HEAD
-            write_boolean(fully_simplify(subs, b), subs, buf, Parens::InTypeParam);
-=======
-            // push global substitutions into the boolean
-            let mut global_substitution = ImMap::default();
-
-            for v in b.variables() {
-                if let Structure(Boolean(replacement)) = subs.get(v).content {
-                    global_substitution.insert(v, replacement);
-                }
-            }
-
-            write_boolean(
-                env,
-                boolean_algebra::simplify(b.substitute(&global_substitution)),
-                subs,
-                buf,
-                Parens::InTypeParam,
-            );
->>>>>>> b397c875
+            write_boolean(env, fully_simplify(subs, b), subs, buf, Parens::InTypeParam);
         }
         Erroneous(problem) => {
             buf.push_str(&format!("<Type Mismatch: {:?}>", problem));
@@ -489,9 +464,9 @@
             buf.push_str("Attr.Unique");
         }
         Bool::WithFree(var, rest) => {
-            write_content(subs.get(var).content, subs, buf, parens);
+            write_content(env, subs.get(var).content, subs, buf, parens);
             buf.push_str(" | ");
-            write_boolean(*rest, subs, buf, Parens::InTypeParam);
+            write_boolean(env, *rest, subs, buf, Parens::InTypeParam);
         }
     };
 
