use crate::num::NumericRange;
use crate::pretty_print::Parens;
use crate::subs::{
    GetSubsSlice, RecordFields, Subs, TagExt, TupleElems, UnionTags, VarStore, Variable,
    VariableSubsSlice,
};
use roc_collections::all::{HumanIndex, ImMap, ImSet, MutMap, MutSet, SendMap};
use roc_collections::soa::{Index, Slice};
use roc_collections::VecMap;
use roc_error_macros::internal_error;
use roc_module::called_via::CalledVia;
use roc_module::ident::{ForeignSymbol, Lowercase, TagName};
use roc_module::low_level::LowLevel;
use roc_module::symbol::{Interns, Symbol};
use roc_region::all::{Loc, Region};
use std::fmt;
use std::fmt::Write;
use std::path::PathBuf;

pub const TYPE_NUM: &str = "Num";
pub const TYPE_INTEGER: &str = "Integer";
pub const TYPE_FLOATINGPOINT: &str = "FloatingPoint";

const GREEK_LETTERS: &[char] = &[
    'α', 'ν', 'β', 'ξ', 'γ', 'ο', 'δ', 'π', 'ε', 'ρ', 'ζ', 'σ', 'η', 'τ', 'θ', 'υ', 'ι', 'φ', 'κ',
    'χ', 'λ', 'ψ', 'μ', 'ω', 'ς',
];

///
/// Intuitively
///
/// - Demanded: only introduced by pattern matches, e.g. { x } ->
///     Cannot unify with an Optional field, but can unify with a Required field
/// - Required: introduced by record literals
///     Can unify with Optional and Demanded
/// - Optional: introduced by pattern matches, e.g. { x ? "" } ->
///     Can unify with Required, but not with Demanded
/// - RigidRequired: introduced by annotations, e.g. { x : Str}
///     Can only unify with Required and Demanded, to prevent an optional field being typed as Required
/// - RigidOptional: introduced by annotations, e.g. { x ? Str}
///     Can only unify with Optional, to prevent a required field being typed as Optional
#[derive(PartialEq, Eq, Clone, Hash)]
pub enum RecordField<T> {
    Demanded(T),
    Required(T),
    Optional(T),
    RigidRequired(T),
    RigidOptional(T),
}

impl<T: Copy> Copy for RecordField<T> {}

impl<T: fmt::Debug> fmt::Debug for RecordField<T> {
    fn fmt(&self, f: &mut fmt::Formatter) -> fmt::Result {
        use RecordField::*;

        match self {
            Optional(typ) => write!(f, "Optional({typ:?})"),
            Required(typ) => write!(f, "Required({typ:?})"),
            Demanded(typ) => write!(f, "Demanded({typ:?})"),
            RigidRequired(typ) => write!(f, "RigidRequired({typ:?})"),
            RigidOptional(typ) => write!(f, "RigidOptional({typ:?})"),
        }
    }
}

impl<T> RecordField<T> {
    pub fn into_inner(self) -> T {
        use RecordField::*;

        match self {
            Optional(t) => t,
            Required(t) => t,
            Demanded(t) => t,
            RigidRequired(t) => t,
            RigidOptional(t) => t,
        }
    }

    pub fn as_inner(&self) -> &T {
        use RecordField::*;

        match self {
            Optional(t) => t,
            Required(t) => t,
            Demanded(t) => t,
            RigidRequired(t) => t,
            RigidOptional(t) => t,
        }
    }

    pub fn as_inner_mut(&mut self) -> &mut T {
        use RecordField::*;

        match self {
            Optional(t) => t,
            Required(t) => t,
            Demanded(t) => t,
            RigidRequired(t) => t,
            RigidOptional(t) => t,
        }
    }

    pub fn map<F, U>(&self, f: F) -> RecordField<U>
    where
        F: FnOnce(&T) -> U,
    {
        self.replace(f(self.as_inner()))
    }

    pub fn map_owned<F, U>(self, f: F) -> RecordField<U>
    where
        F: FnOnce(T) -> U,
    {
        use RecordField::*;
        match self {
            Optional(t) => Optional(f(t)),
            Required(t) => Required(f(t)),
            Demanded(t) => Demanded(f(t)),
            RigidRequired(t) => RigidRequired(f(t)),
            RigidOptional(t) => RigidOptional(f(t)),
        }
    }

    pub fn replace<U>(&self, u: U) -> RecordField<U> {
        use RecordField::*;
        match self {
            Optional(_) => Optional(u),
            Required(_) => Required(u),
            Demanded(_) => Demanded(u),
            RigidRequired(_) => RigidRequired(u),
            RigidOptional(_) => RigidOptional(u),
        }
    }

    pub fn is_optional(&self) -> bool {
        matches!(
            self,
            RecordField::Optional(..) | RecordField::RigidOptional(..)
        )
    }
}

impl RecordField<Type> {
    pub fn substitute(&mut self, substitutions: &ImMap<Variable, Type>) {
        use RecordField::*;

        match self {
            Optional(typ) => typ.substitute(substitutions),
            Required(typ) => typ.substitute(substitutions),
            Demanded(typ) => typ.substitute(substitutions),
            RigidRequired(typ) => typ.substitute(substitutions),
            RigidOptional(typ) => typ.substitute(substitutions),
        }
    }

    pub fn substitute_alias(
        &mut self,
        rep_symbol: Symbol,
        rep_args: &[Type],
        actual: &Type,
    ) -> Result<(), Region> {
        use RecordField::*;

        match self {
            Optional(typ) => typ.substitute_alias(rep_symbol, rep_args, actual),
            Required(typ) => typ.substitute_alias(rep_symbol, rep_args, actual),
            Demanded(typ) => typ.substitute_alias(rep_symbol, rep_args, actual),
            RigidRequired(typ) => typ.substitute_alias(rep_symbol, rep_args, actual),
            RigidOptional(typ) => typ.substitute_alias(rep_symbol, rep_args, actual),
        }
    }

    fn instantiate_aliases<'a, F>(
        &mut self,
        region: Region,
        aliases: &F,
        ctx: &mut InstantiateAliasesCtx<'_>,
    ) where
        F: Fn(Symbol) -> Option<&'a Alias>,
    {
        instantiate_aliases(self.as_inner_mut(), region, aliases, ctx)
    }

    pub fn contains_symbol(&self, rep_symbol: Symbol) -> bool {
        use RecordField::*;

        match self {
            Optional(typ) => typ.contains_symbol(rep_symbol),
            Required(typ) => typ.contains_symbol(rep_symbol),
            Demanded(typ) => typ.contains_symbol(rep_symbol),
            RigidRequired(typ) => typ.contains_symbol(rep_symbol),
            RigidOptional(typ) => typ.contains_symbol(rep_symbol),
        }
    }
    pub fn contains_variable(&self, rep_variable: Variable) -> bool {
        use RecordField::*;

        match self {
            Optional(typ) => typ.contains_variable(rep_variable),
            Required(typ) => typ.contains_variable(rep_variable),
            Demanded(typ) => typ.contains_variable(rep_variable),
            RigidRequired(typ) => typ.contains_variable(rep_variable),
            RigidOptional(typ) => typ.contains_variable(rep_variable),
        }
    }
}

#[derive(Debug, PartialEq, Eq, Clone)]
pub struct LambdaSet(pub Type);

impl LambdaSet {
    pub fn as_inner(&self) -> &Type {
        &self.0
    }

    fn as_inner_mut(&mut self) -> &mut Type {
        &mut self.0
    }

    fn instantiate_aliases<'a, F>(
        &mut self,
        region: Region,
        aliases: &F,
        ctx: &mut InstantiateAliasesCtx<'_>,
    ) where
        F: Fn(Symbol) -> Option<&'a Alias>,
    {
        instantiate_aliases(&mut self.0, region, aliases, ctx)
    }
}

#[derive(PartialEq, Eq, Clone)]
pub struct AliasCommon {
    pub symbol: Symbol,
    pub type_arguments: Vec<Loc<OptAbleType>>,
    pub lambda_set_variables: Vec<LambdaSet>,
    pub infer_ext_in_output_types: Vec<Type>,
}

/// Represents a collection of abilities bound to a type variable.
///
/// Enforces the invariants
///   - There are no duplicate abilities (like a [VecSet][roc_collections::VecSet])
///   - Inserted abilities are in sorted order; they can be extracted with
///     [AbilitySet::into_sorted_iter]
///
/// This is useful for inserting into [Subs][crate::subs::Subs], so that the set need not be
/// re-sorted.
///
/// In the future we might want to do some small-vec optimizations, though that may be trivialized
/// away with a SoA representation of canonicalized types.
#[derive(Clone, Debug, Default, PartialEq, PartialOrd, Eq, Ord, Hash)]
pub struct AbilitySet(Vec<Symbol>);

impl AbilitySet {
    pub fn with_capacity(cap: usize) -> Self {
        Self(Vec::with_capacity(cap))
    }

    pub fn singleton(ability: Symbol) -> Self {
        Self(vec![ability])
    }

    pub fn insert(&mut self, ability: Symbol) -> bool {
        match self.0.binary_search(&ability) {
            Ok(_) => true,
            Err(insert_index) => {
                self.0.insert(insert_index, ability);
                false
            }
        }
    }

    pub fn contains(&self, ability: &Symbol) -> bool {
        self.0.contains(ability)
    }

    pub fn sorted_iter(&self) -> impl ExactSizeIterator<Item = &Symbol> {
        self.0.iter()
    }

    pub fn into_sorted_iter(self) -> impl ExactSizeIterator<Item = Symbol> {
        self.0.into_iter()
    }

    pub fn is_empty(&self) -> bool {
        self.0.is_empty()
    }

    pub fn len(&self) -> usize {
        self.0.len()
    }
}

impl FromIterator<Symbol> for AbilitySet {
    fn from_iter<T: IntoIterator<Item = Symbol>>(iter: T) -> Self {
        let iter = iter.into_iter();
        let (lo, hi) = iter.size_hint();
        let mut this = Self::with_capacity(hi.unwrap_or(lo));
        for item in iter {
            this.insert(item);
        }
        this
    }
}

#[derive(Clone, Debug)]
pub struct OptAbleVar {
    pub var: Variable,
    pub opt_abilities: Option<AbilitySet>,
}

impl OptAbleVar {
    pub fn unbound(var: Variable) -> Self {
        Self {
            var,
            opt_abilities: None,
        }
    }
}

#[derive(PartialEq, Eq, Debug)]
pub struct OptAbleType {
    pub typ: Type,
    pub opt_abilities: Option<AbilitySet>,
}

impl OptAbleType {
    pub fn unbound(typ: Type) -> Self {
        Self {
            typ,
            opt_abilities: None,
        }
    }
}

/// Polarity of a type, or roughly, what side of an arrow it appears on.
#[derive(Clone, Copy, Debug, PartialEq, Eq, Hash)]
pub enum Polarity {
    /// A type that appears in negative/input position
    Neg,
    /// A type that appears in positive/output position
    Pos,
}

impl std::ops::Neg for Polarity {
    type Output = Self;

    fn neg(self) -> Self::Output {
        match self {
            Polarity::Neg => todo!(),
            Polarity::Pos => todo!(),
        }
    }
}

#[derive(Debug)]
pub struct AliasShared {
    pub symbol: Symbol,
    pub type_argument_abilities: Slice<AbilitySet>,
    pub type_argument_regions: Slice<Region>,
    pub lambda_set_variables: Slice<TypeTag>,
    pub infer_ext_in_output_variables: Slice<TypeTag>,
}

/// The tag (head constructor) of a canonical type stored in [Types].
#[derive(Debug, Clone, Copy)]
pub enum TypeTag {
    EmptyRecord,
    EmptyTagUnion,
    /// The arguments are implicit
    Function(
        /// lambda set
        Index<TypeTag>,
        /// return type
        Index<TypeTag>,
    ),
    /// Closure arguments are implicit
    ClosureTag {
        name: Symbol,
        ambient_function: Variable,
    },
    // type extension is implicit
    // tag name is in the `single_tag_union_tag_names` map
    FunctionOrTagUnion(Symbol, ExtImplicitOpenness),
    UnspecializedLambdaSet {
        unspecialized: Uls,
    },
    DelayedAlias {
        shared: Index<AliasShared>,
    },
    StructuralAlias {
        shared: Index<AliasShared>,
        actual: Index<TypeTag>,
    },
    OpaqueAlias {
        shared: Index<AliasShared>,
        actual: Index<TypeTag>,
    },

    Apply {
        symbol: Symbol,
        // type_argument_types: Slice<TypeTag>, implicit
        type_argument_regions: Slice<Region>,
        region: Region, // IDEA: make implicit, final element of `type_argument_regions`
    },
    Variable(Variable),
    RangedNumber(NumericRange),
    /// A type error, which will code gen to a runtime error
    /// The problem is at the index of the type tag
    Error,

    // TypeExtension is implicit in the type slice
    // it is length zero for closed, length 1 for existing
    // if not closed, IsImplicitOpennessVar is whether the extension is an Openness variable
    TagUnion(UnionTags, ExtImplicitOpenness),
    RecursiveTagUnion(Variable, UnionTags, ExtImplicitOpenness),
    Record(RecordFields),
    Tuple(TupleElems),
}

/// Look-aside slice of types used in [Types], when the slice does not correspond to the direct
/// type arguments of a [TypeTag].
#[derive(Clone, Copy)]
#[repr(transparent)]
pub struct AsideTypeSlice(Slice<TypeTag>);

impl AsideTypeSlice {
    pub fn into_iter(&self) -> impl Iterator<Item = Index<TypeTag>> {
        self.0.into_iter()
    }

    pub fn len(&self) -> usize {
        self.0.len()
    }

    pub fn is_empty(&self) -> bool {
        self.0.is_empty()
    }
}

/// Memory-dense storage of canonicalized types, sitting between the user-facing type syntax and
/// the [type solving representation][crate::subs::Content] of types.
///
/// See [TypeTag].
#[derive(Debug)]
pub struct Types {
    // main storage. Each type is represented by a tag, which is identified by its index.
    // `tags_slices` is a parallel array (so these two vectors always have the same size), that
    // allows storing a slice of types. This is used for storing the function argument types, or
    // the extension parameter of tag unions/records.
    tags: Vec<TypeTag>,
    tags_slices: Vec<Slice<TypeTag>>,

    // used to store other slices of types that are not the "main" arguments of a type stored in
    // `tags_slices`.
    aside_types_slices: Vec<Slice<TypeTag>>,

    // region info where appropriate (retained for generating error messages)
    regions: Vec<Region>,

    // tag unions
    tag_names: Vec<TagName>,

    // records
    field_types: Vec<RecordField<()>>,
    field_names: Vec<Lowercase>,

    // tuples
    tuple_elem_indices: Vec<usize>,

    // aliases
    type_arg_abilities: Vec<AbilitySet>, // TODO: structural sharing for `AbilitySet`s themselves
    aliases: Vec<AliasShared>,

    // these tag types are relatively rare, and so we store them in a way that reduces space, at
    // the cost of slightly higher lookup time
    single_tag_union_tag_names: VecMap<Index<TypeTag>, TagName>,
}

impl Default for Types {
    fn default() -> Self {
        Self::new()
    }
}

impl Types {
    pub const EMPTY_RECORD: Index<TypeTag> = Index::new(0);
    const EMPTY_RECORD_TAG: TypeTag = TypeTag::Variable(Variable::EMPTY_RECORD);
    const EMPTY_RECORD_ARGS: Slice<TypeTag> = Slice::empty();

    pub const EMPTY_TAG_UNION: Index<TypeTag> = Index::new(1);
    const EMPTY_TAG_UNION_TAG: TypeTag = TypeTag::Variable(Variable::EMPTY_TAG_UNION);
    const EMPTY_TAG_UNION_ARGS: Slice<TypeTag> = Slice::empty();

    pub const STR: Index<TypeTag> = Index::new(2);
    const STR_TAG: TypeTag = TypeTag::Variable(Variable::STR);
    const STR_ARGS: Slice<TypeTag> = Slice::empty();

    pub fn new() -> Self {
        Self {
            // tags.len() == tags_slices.len()
            tags: vec![
                Self::EMPTY_RECORD_TAG,
                Self::EMPTY_TAG_UNION_TAG,
                Self::STR_TAG,
            ],
            tags_slices: vec![
                Self::EMPTY_RECORD_ARGS,
                Self::EMPTY_TAG_UNION_ARGS,
                Self::STR_ARGS,
            ],

            aside_types_slices: Default::default(),

            regions: Default::default(),
            tag_names: Default::default(),
            field_types: Default::default(),
            field_names: Default::default(),
            tuple_elem_indices: Default::default(),
            type_arg_abilities: Default::default(),
            aliases: Default::default(),
            single_tag_union_tag_names: Default::default(),
        }
    }

    #[cfg(debug_assertions)]
    pub fn dbg(&self, tag: Index<TypeTag>) -> impl std::fmt::Debug + '_ {
        debug_types::DebugTag(self, tag)
    }

    pub fn get_type_arguments(&self, tag: Index<TypeTag>) -> Slice<TypeTag> {
        self.tags_slices[tag.index()]
    }

    #[track_caller]
    pub fn get_tag_name(&self, typ: &Index<TypeTag>) -> &TagName {
        self.single_tag_union_tag_names
            .get(typ)
            .expect("typ is not a single tag union")
    }

    pub fn record_fields_slices(
        &self,
        fields: RecordFields,
    ) -> (Slice<Lowercase>, Slice<RecordField<()>>, Slice<TypeTag>) {
        let RecordFields {
            length,
            field_names_start,
            variables_start,
            field_types_start,
        } = fields;

        let names = Slice::new(field_names_start, length);
        let fields = Slice::new(field_types_start, length);
        let tys = Slice::new(variables_start, length);

        (names, fields, tys)
    }

    pub fn tuple_elems_slices(&self, elems: TupleElems) -> (Slice<usize>, Slice<TypeTag>) {
        let TupleElems {
            length,
            variables_start,
            elem_index_start,
        } = elems;

        let index = Slice::new(elem_index_start, length);
        let tys = Slice::new(variables_start, length);

        (index, tys)
    }

    pub fn union_tag_slices(&self, union: UnionTags) -> (Slice<TagName>, Slice<AsideTypeSlice>) {
        let UnionTags {
            length,
            labels_start,
            values_start,
            _marker,
        } = union;

        let tags = Slice::new(labels_start, length);
        let payload_slices = Slice::new(values_start, length);

        (tags, payload_slices)
    }

    /// # Safety
    ///
    /// May only be called if `var` is known to represent the type at `index`.
    #[must_use]
    pub unsafe fn emplace_variable(&mut self, index: Index<TypeTag>, var: Variable) -> TypeTag {
        std::mem::replace(&mut self.tags[index.index()], TypeTag::Variable(var))
    }

    fn reserve_type_tags(&mut self, length: usize) -> Slice<TypeTag> {
        use std::iter::repeat;

        debug_assert_eq!(self.tags.len(), self.tags_slices.len());

        self.tags_slices
            .extend(repeat(Slice::default()).take(length));

        Slice::extend_new(&mut self.tags, repeat(TypeTag::EmptyRecord).take(length))
    }

    fn reserve_type_tag(&mut self) -> Index<TypeTag> {
        debug_assert_eq!(self.tags.len(), self.tags_slices.len());

        self.tags_slices.push(Slice::default());

        Index::push_new(&mut self.tags, TypeTag::EmptyRecord)
    }

    fn set_type_tag(&mut self, index: Index<TypeTag>, tag: TypeTag, type_slice: Slice<TypeTag>) {
        debug_assert_eq!(self.tags.len(), self.tags_slices.len());

        self.tags[index.index()] = tag;
        self.tags_slices[index.index()] = type_slice;
    }

    #[allow(clippy::wrong_self_convention)]
    pub fn from_old_type_slice<B>(
        &mut self,
        // evil, but allows us to emulate reference-polymorphism
        old: impl ExactSizeIterator<Item = B>,
    ) -> Slice<TypeTag>
    where
        B: std::borrow::Borrow<Type>,
    {
        let slice = self.reserve_type_tags(old.len());

        for (index, argument) in slice.into_iter().zip(old) {
            self.from_old_type_at(index, argument.borrow());
        }

        slice
    }

    fn tag_union_help(
        &mut self,
        tags: &[(TagName, Vec<Type>)],
        extension: &TypeExtension,
    ) -> (UnionTags, Slice<TypeTag>) {
        let tag_names_slice =
            Slice::extend_new(&mut self.tag_names, tags.iter().map(|(n, _)| n.clone()));

        // Store the payload slices in the aside buffer
        let type_slices = Slice::extend_new(
            &mut self.aside_types_slices,
            std::iter::repeat(Slice::default()).take(tags.len()),
        );

        for (slice_index, (_, types)) in type_slices.indices().zip(tags) {
            self.aside_types_slices[slice_index] = self.from_old_type_slice(types.iter());
        }

        let union_tags = UnionTags {
            length: tags.len() as u16,
            labels_start: tag_names_slice.start() as u32,
            values_start: type_slices.start() as u32,
            _marker: std::marker::PhantomData,
        };

        let type_slice = match extension {
            TypeExtension::Open(ext, _) => self.from_old_type(ext).as_slice(),
            TypeExtension::Closed => Slice::default(),
        };

        (union_tags, type_slice)
    }

    fn alias_shared_help(
        &mut self,
        symbol: Symbol,
        type_arguments: &[OptAbleType],
        lambda_set_variables: &[LambdaSet],
        infer_ext_in_output_types: &[Type],
    ) -> AliasShared {
        let lambda_set_slice = {
            let slice = self.reserve_type_tags(lambda_set_variables.len());

            for (index, argument) in slice.into_iter().zip(lambda_set_variables) {
                self.from_old_type_at(index, &argument.0);
            }

            Slice::new(slice.start() as _, slice.len() as _)
        };

        let infer_ext_in_output_slice = {
            let slice = self.reserve_type_tags(infer_ext_in_output_types.len());

            for (index, ty) in slice.into_iter().zip(infer_ext_in_output_types) {
                self.from_old_type_at(index, ty);
            }

            Slice::new(slice.start() as _, slice.len() as _)
        };

        let type_argument_abilities = Slice::extend_new(
            &mut self.type_arg_abilities,
            type_arguments
                .iter()
                .map(|a| a.opt_abilities.as_ref().cloned().unwrap_or_default()),
        );

        // TODO: populate correctly
        let type_argument_regions = Slice::extend_new(
            &mut self.regions,
            std::iter::repeat(Region::zero()).take(type_arguments.len()),
        );

        AliasShared {
            symbol,
            type_argument_abilities,
            type_argument_regions,
            lambda_set_variables: lambda_set_slice,
            infer_ext_in_output_variables: infer_ext_in_output_slice,
        }
    }

    #[allow(clippy::wrong_self_convention)]
    pub fn from_old_type(&mut self, old: &Type) -> Index<TypeTag> {
        let index = self.reserve_type_tag();
        self.from_old_type_at(index, old);
        index
    }

    pub fn function(
        &mut self,
        arguments: Slice<TypeTag>,
        lambda_set: Index<TypeTag>,
        ret: Index<TypeTag>,
    ) -> Index<TypeTag> {
        let index = self.reserve_type_tag();

        let tag = TypeTag::Function(lambda_set, ret);
        self.set_type_tag(index, tag, arguments);
        index
    }

    #[allow(clippy::wrong_self_convention)]
    fn from_old_type_at(&mut self, index: Index<TypeTag>, old: &Type) {
        match old {
            Type::EmptyRec => self.set_type_tag(index, TypeTag::EmptyRecord, Slice::default()),
            Type::EmptyTagUnion => {
                self.set_type_tag(index, TypeTag::EmptyTagUnion, Slice::default())
            }
            Type::Function(arguments, lambda_set, return_type) => {
                let argument_slice = self.from_old_type_slice(arguments.iter());

                let tag = TypeTag::Function(
                    self.from_old_type(lambda_set),
                    self.from_old_type(return_type),
                );

                self.set_type_tag(index, tag, argument_slice)
            }
            Type::Apply(symbol, arguments, region) => {
                let type_argument_regions =
                    Slice::extend_new(&mut self.regions, arguments.iter().map(|t| t.region));

                let type_slice = {
                    let slice = self.reserve_type_tags(arguments.len());

                    for (index, argument) in slice.into_iter().zip(arguments) {
                        self.from_old_type_at(index, &argument.value);
                    }

                    slice
                };

                self.set_type_tag(
                    index,
                    TypeTag::Apply {
                        symbol: *symbol,
                        type_argument_regions,
                        region: *region,
                    },
                    type_slice,
                )
            }
            Type::TagUnion(tags, extension) => {
                let (union_tags, type_slice) = self.tag_union_help(tags, extension);

                self.set_type_tag(
                    index,
                    TypeTag::TagUnion(union_tags, extension.is_implicit_openness()),
                    type_slice,
                )
            }
            Type::RecursiveTagUnion(rec_var, tags, extension) => {
                let (union_tags, type_slice) = self.tag_union_help(tags, extension);
                let tag = TypeTag::RecursiveTagUnion(
                    *rec_var,
                    union_tags,
                    extension.is_implicit_openness(),
                );

                self.set_type_tag(index, tag, type_slice)
            }
            Type::FunctionOrTagUnion(tag_name, symbol, extension) => {
                let type_slice = match extension {
                    TypeExtension::Open(ext, _) => self.from_old_type(ext).as_slice(),
                    TypeExtension::Closed => Slice::default(),
                };

                self.single_tag_union_tag_names
                    .insert(index, tag_name.clone());

                let tag = TypeTag::FunctionOrTagUnion(*symbol, extension.is_implicit_openness());
                self.set_type_tag(index, tag, type_slice)
            }
            Type::UnspecializedLambdaSet { unspecialized } => {
                let tag = TypeTag::UnspecializedLambdaSet {
                    unspecialized: *unspecialized,
                };
                self.set_type_tag(index, tag, Slice::default())
            }
            Type::Record(fields, extension) => {
                let type_slice = match extension {
                    TypeExtension::Open(ext, _) => self.from_old_type(ext).as_slice(),
                    TypeExtension::Closed => Slice::default(),
                };

                // should we sort at this point?
                let field_type_slice = {
                    let slice = self.reserve_type_tags(fields.len());

                    for (index, argument) in slice.into_iter().zip(fields.values()) {
                        self.from_old_type_at(index, argument.as_inner());
                    }

                    slice
                };

                let field_types = Slice::extend_new(
                    &mut self.field_types,
                    fields.values().map(|f| f.map(|_| ())),
                );

                let field_names = Slice::extend_new(&mut self.field_names, fields.keys().cloned());

                let record_fields = RecordFields {
                    length: fields.len() as u16,
                    field_names_start: field_names.start() as u32,
                    variables_start: field_type_slice.start() as u32,
                    field_types_start: field_types.start() as u32,
                };

                let tag = TypeTag::Record(record_fields);
                self.set_type_tag(index, tag, type_slice)
            }
            Type::Tuple(elems, extension) => {
                let type_slice = match extension {
                    TypeExtension::Open(ext, _) => self.from_old_type(ext).as_slice(),
                    TypeExtension::Closed => Slice::default(),
                };

                // should we sort at this point?
                let elem_type_slice = {
                    let slice = self.reserve_type_tags(elems.len());

                    for (index, (_elem_index, argument)) in slice.into_iter().zip(elems.iter()) {
                        self.from_old_type_at(index, argument);
                    }

                    slice
                };

                let elem_index_slice =
                    Slice::extend_new(&mut self.tuple_elem_indices, elems.iter().map(|(i, _)| *i));

                let tuple_elems = TupleElems {
                    length: elems.len() as u16,
                    variables_start: elem_type_slice.start() as u32,
                    elem_index_start: elem_index_slice.start() as u32,
                };

                let tag = TypeTag::Tuple(tuple_elems);
                self.set_type_tag(index, tag, type_slice)
            }
            Type::ClosureTag {
                name,
                captures,
                ambient_function,
            } => {
                let type_slice = self.from_old_type_slice(captures.iter());

                let tag = TypeTag::ClosureTag {
                    name: *name,
                    ambient_function: *ambient_function,
                };
                self.set_type_tag(index, tag, type_slice)
            }

            Type::DelayedAlias(AliasCommon {
                symbol,
                type_arguments,
                lambda_set_variables,
                infer_ext_in_output_types,
            }) => {
                let type_argument_regions =
                    Slice::extend_new(&mut self.regions, type_arguments.iter().map(|t| t.region));

                let type_arguments_slice = {
                    let slice = self.reserve_type_tags(type_arguments.len());

                    for (index, argument) in slice.into_iter().zip(type_arguments) {
                        self.from_old_type_at(index, &argument.value.typ);
                    }

                    slice
                };

                let lambda_set_slice = {
                    let slice = self.reserve_type_tags(lambda_set_variables.len());

                    let it = slice.into_iter().zip(lambda_set_variables);
                    for (index, argument) in it {
                        self.from_old_type_at(index, &argument.0);
                    }

                    Slice::new(slice.start() as _, slice.len() as _)
                };

                let infer_ext_in_output_slice = {
                    let slice = self.reserve_type_tags(infer_ext_in_output_types.len());

                    let it = slice.into_iter().zip(infer_ext_in_output_types);
                    for (index, argument) in it {
                        self.from_old_type_at(index, argument);
                    }

                    Slice::new(slice.start() as _, slice.len() as _)
                };

                let type_argument_abilities = Slice::extend_new(
                    &mut self.type_arg_abilities,
                    type_arguments
                        .iter()
                        .map(|a| a.value.opt_abilities.as_ref().cloned().unwrap_or_default()),
                );

                let alias_shared = AliasShared {
                    symbol: *symbol,
                    type_argument_abilities,
                    type_argument_regions,
                    lambda_set_variables: lambda_set_slice,
                    infer_ext_in_output_variables: infer_ext_in_output_slice,
                };

                let shared = Index::push_new(&mut self.aliases, alias_shared);

                let tag = TypeTag::DelayedAlias { shared };

                self.set_type_tag(index, tag, type_arguments_slice)
            }
            Type::Alias {
                symbol,
                type_arguments,
                lambda_set_variables,
                infer_ext_in_output_types,
                actual,
                kind,
            } => {
                let type_arguments_slice = {
                    let slice = self.reserve_type_tags(type_arguments.len());

                    for (index, argument) in slice.into_iter().zip(type_arguments) {
                        self.from_old_type_at(index, &argument.typ);
                    }

                    slice
                };

                let alias_shared = self.alias_shared_help(
                    *symbol,
                    type_arguments,
                    lambda_set_variables,
                    infer_ext_in_output_types,
                );

                let shared = Index::push_new(&mut self.aliases, alias_shared);
                let actual = self.from_old_type(actual);

                let tag = match kind {
                    AliasKind::Structural => TypeTag::StructuralAlias { shared, actual },
                    AliasKind::Opaque => TypeTag::OpaqueAlias { shared, actual },
                };

                self.set_type_tag(index, tag, type_arguments_slice)
            }

            Type::Variable(var) => {
                self.set_type_tag(index, TypeTag::Variable(*var), Slice::default())
            }
            Type::RangedNumber(range) => {
                self.set_type_tag(index, TypeTag::RangedNumber(*range), Slice::default())
            }
            Type::Error => self.set_type_tag(index, TypeTag::Error, Slice::default()),
        }
    }

    /// Creates a deep clone of a type with substituted variables.
    pub fn clone_with_variable_substitutions(
        &mut self,
        typ: Index<TypeTag>,
        subs: &MutMap<Variable, Variable>,
    ) -> Index<TypeTag> {
        let cloned = self.reserve_type_tag();

        let mut stack = vec![(cloned, typ)];

        macro_rules! defer {
            ($type_index:expr) => {{
                let cloned_index = self.reserve_type_tag();
                stack.push((cloned_index, $type_index));
                cloned_index
            }};
        }

        macro_rules! defer_slice {
            ($type_slice:expr) => {{
                let cloned_indices = self.reserve_type_tags($type_slice.len());
                debug_assert_eq!(cloned_indices.len(), $type_slice.len());
                stack.extend(cloned_indices.into_iter().zip($type_slice.into_iter()));
                cloned_indices
            }};
        }

        macro_rules! subst {
            ($var:expr) => {{
                subs.get(&$var).copied().unwrap_or($var)
            }};
        }

        macro_rules! do_shared {
            ($shared:expr) => {{
                let AliasShared {
                    symbol,
                    type_argument_abilities,
                    type_argument_regions,
                    lambda_set_variables,
                    infer_ext_in_output_variables,
                } = self[$shared];

                let new_lambda_set_variables = defer_slice!(lambda_set_variables);
                let new_infer_ext_in_output_variables = defer_slice!(infer_ext_in_output_variables);

                let new_shared = AliasShared {
                    symbol,
                    type_argument_abilities,
                    type_argument_regions,
                    lambda_set_variables: new_lambda_set_variables,
                    infer_ext_in_output_variables: new_infer_ext_in_output_variables,
                };
                Index::push_new(&mut self.aliases, new_shared)
            }};
        }

        macro_rules! do_union_tags {
            ($union_tags:expr) => {{
                let (tags, payload_slices) = self.union_tag_slices($union_tags);

                let new_payload_slices = Slice::extend_new(
                    &mut self.aside_types_slices,
                    std::iter::repeat(Slice::default()).take(payload_slices.len()),
                );
                for (new_payload_slice_index, payload_slice_index) in
                    (new_payload_slices.indices()).zip(payload_slices.into_iter())
                {
                    let payload_slice = self[payload_slice_index];
                    let new_payload_slice = defer_slice!(payload_slice);
                    self.aside_types_slices[new_payload_slice_index] = new_payload_slice;
                }

                UnionTags {
                    length: tags.len() as _,
                    labels_start: tags.start() as _,
                    values_start: new_payload_slices.start() as _,
                    _marker: Default::default(),
                }
            }};
        }

        while let Some((dest_index, typ)) = stack.pop() {
            use TypeTag::*;

            let (tag, args) = match self[typ] {
                Variable(v) => (Variable(subst!(v)), Default::default()),
                EmptyRecord => (EmptyRecord, Default::default()),
                EmptyTagUnion => (EmptyTagUnion, Default::default()),
                Function(clos, ret) => {
                    let args = self.get_type_arguments(typ);

                    let new_args = defer_slice!(args);
                    let new_clos = defer!(clos);
                    let new_ret = defer!(ret);

                    (Function(new_clos, new_ret), new_args)
                }
                ClosureTag {
                    name,
                    ambient_function,
                } => {
                    let captures = self.get_type_arguments(typ);

                    let new_captures = defer_slice!(captures);
                    let new_ambient_function = subst!(ambient_function);

                    (
                        ClosureTag {
                            name,
                            ambient_function: new_ambient_function,
                        },
                        new_captures,
                    )
                }
                FunctionOrTagUnion(symbol, ext_openness) => {
                    let ext = self.get_type_arguments(typ);

                    let new_ext = defer_slice!(ext);
                    self.single_tag_union_tag_names
                        .insert(dest_index, self.get_tag_name(&typ).clone());

                    (FunctionOrTagUnion(symbol, ext_openness), new_ext)
                }
                UnspecializedLambdaSet {
                    unspecialized: Uls(var, sym, region),
                } => {
                    let new_var = subst!(var);

                    (
                        UnspecializedLambdaSet {
                            unspecialized: Uls(new_var, sym, region),
                        },
                        Default::default(),
                    )
                }
                DelayedAlias { shared } => {
                    let type_arguments = self.get_type_arguments(typ);

                    let new_type_arguments = defer_slice!(type_arguments);
                    let new_shared = do_shared!(shared);

                    (DelayedAlias { shared: new_shared }, new_type_arguments)
                }
                StructuralAlias { shared, actual } => {
                    let type_arguments = self.get_type_arguments(typ);

                    let new_type_arguments = defer_slice!(type_arguments);
                    let new_shared = do_shared!(shared);
                    let new_actual = defer!(actual);

                    (
                        StructuralAlias {
                            shared: new_shared,
                            actual: new_actual,
                        },
                        new_type_arguments,
                    )
                }
                OpaqueAlias { shared, actual } => {
                    let type_arguments = self.get_type_arguments(typ);

                    let new_type_arguments = defer_slice!(type_arguments);
                    let new_shared = do_shared!(shared);
                    let new_actual = defer!(actual);

                    (
                        OpaqueAlias {
                            shared: new_shared,
                            actual: new_actual,
                        },
                        new_type_arguments,
                    )
                }
                Apply {
                    symbol,
                    type_argument_regions,
                    region,
                } => {
                    let type_arguments = self.get_type_arguments(typ);

                    let new_type_arguments = defer_slice!(type_arguments);

                    (
                        Apply {
                            symbol,
                            type_argument_regions,
                            region,
                        },
                        new_type_arguments,
                    )
                }
                TagUnion(union_tags, ext_openness) => {
                    let ext_slice = self.get_type_arguments(typ);

                    let new_ext_slice = defer_slice!(ext_slice);
                    let new_union_tags = do_union_tags!(union_tags);

                    (TagUnion(new_union_tags, ext_openness), new_ext_slice)
                }
                RecursiveTagUnion(rec_var, union_tags, ext_openness) => {
                    let ext_slice = self.get_type_arguments(typ);

                    let new_rec_var = subst!(rec_var);
                    let new_ext_slice = defer_slice!(ext_slice);
                    let new_union_tags = do_union_tags!(union_tags);

                    (
                        RecursiveTagUnion(new_rec_var, new_union_tags, ext_openness),
                        new_ext_slice,
                    )
                }
                Record(fields) => {
                    let ext_slice = self.get_type_arguments(typ);
                    let (names, fields, tys) = self.record_fields_slices(fields);

                    debug_assert_eq!(names.len(), fields.len());
                    debug_assert_eq!(names.len(), tys.len());

                    let new_tys = defer_slice!(tys);
                    let new_ext_slice = defer_slice!(ext_slice);

                    let new_record_fields = RecordFields {
                        length: names.len() as _,
                        field_names_start: names.start() as _,
                        variables_start: new_tys.start() as _,
                        field_types_start: fields.start() as _,
                    };

                    (Record(new_record_fields), new_ext_slice)
                }
                Tuple(elems) => {
                    let ext_slice = self.get_type_arguments(typ);
                    let (indices, tys) = self.tuple_elems_slices(elems);

                    let new_tys = defer_slice!(tys);
                    let new_ext_slice = defer_slice!(ext_slice);

                    let new_tuple_elems = TupleElems {
                        length: new_tys.len() as _,
                        variables_start: new_tys.start() as _,
                        elem_index_start: indices.start() as _,
                    };

                    (Tuple(new_tuple_elems), new_ext_slice)
                }
                RangedNumber(range) => (RangedNumber(range), Default::default()),
                Error => (Error, Default::default()),
            };

            self.set_type_tag(dest_index, tag, args);
        }

        cloned
    }

    pub fn shallow_dealias(&self, value: Index<TypeTag>) -> Index<TypeTag> {
        let mut result = value;
        while let TypeTag::StructuralAlias { actual, .. } | TypeTag::OpaqueAlias { actual, .. } =
            self[result]
        {
            result = actual;
        }
        result
    }
}

#[cfg(debug_assertions)]
mod debug_types {
    use std::fmt::Display;

    use crate::{
        subs::UnionLabels,
        types::{AliasShared, RecordField, Uls},
    };

    use super::{TypeTag, Types};
    use roc_collections::soa::{Index, Slice};
    use roc_module::ident::TagName;
    use ven_pretty::{text, Arena, DocAllocator, DocBuilder};

    pub struct DebugTag<'a>(pub &'a Types, pub Index<TypeTag>);

    impl<'a> std::fmt::Debug for DebugTag<'a> {
        fn fmt(&self, f: &mut std::fmt::Formatter<'_>) -> std::fmt::Result {
            let DebugTag(types, idx) = self;
            let fmt = Arena::new();
            typ(types, &fmt, TPrec::Free, *idx).1.pretty(80).fmt(f)
        }
    }

    #[derive(PartialEq, PartialOrd)]
    enum TPrec {
        Free,
        Arg,
    }

    macro_rules! maybe_paren {
        ($paren_if_above:expr, $my_prec:expr, $doc:expr) => {
            maybe_paren!($paren_if_above, $my_prec, || true, $doc)
        };
        ($paren_if_above:expr, $my_prec:expr, $extra_cond:expr, $doc:expr) => {
            if $my_prec > $paren_if_above && $extra_cond() {
                $doc.parens().group()
            } else {
                $doc
            }
        };
    }

    fn typ<'a>(
        types: &'a Types,
        f: &'a Arena<'a>,
        p: TPrec,
        tag: Index<TypeTag>,
    ) -> DocBuilder<'a, Arena<'a>> {
        use TPrec::*;
        let group = match types[tag] {
            TypeTag::EmptyRecord => f.text("{}"),
            TypeTag::EmptyTagUnion => f.text("[]"),
            TypeTag::Function(clos, ret) => {
                let args = types.get_type_arguments(tag);
                maybe_paren!(
                    Free,
                    p,
                    f.intersperse(
                        args.into_iter().map(|a| typ(types, f, Arg, a)),
                        f.text(", "),
                    )
                    .append(f.text(" -"))
                    .append(typ(types, f, Free, clos))
                    .append(f.text("->"))
                    .append(f.line())
                    .append(typ(types, f, Arg, ret))
                    .nest(2)
                )
            }
            TypeTag::ClosureTag {
                name,
                ambient_function,
            } => {
                let captures = types.get_type_arguments(tag);
                f.text("[")
                    .append(
                        f.intersperse(
                            Some(text!(f, "{name:?}"))
                                .into_iter()
                                .chain(captures.into_iter().map(|c| typ(types, f, Free, c))),
                            f.text(" "),
                        ),
                    )
                    .append(text!(f, ", ^{ambient_function:?}"))
                    .append(f.text("]"))
            }
            TypeTag::FunctionOrTagUnion(_, _) => {
                let tag_name = types.get_tag_name(&tag);
                f.text(tag_name.0.as_str())
            }
            TypeTag::UnspecializedLambdaSet {
                unspecialized: Uls(var, sym, region),
            } => f
                .text("[")
                .append(text!(f, "{var:?}:{sym:?}:{region}"))
                .append(f.text("]")),
            TypeTag::DelayedAlias { shared } => {
                maybe_paren!(Free, p, alias(types, f, tag, shared))
            }
            TypeTag::StructuralAlias { shared, actual }
            | TypeTag::OpaqueAlias { shared, actual } => maybe_paren!(
                Free,
                p,
                alias(types, f, tag, shared)
                    .append(f.line())
                    .append(f.text("==> "))
                    .append(typ(types, f, Free, actual).align())
                    .nest(2)
            ),
            TypeTag::Apply {
                symbol,
                type_argument_regions: _,
                region: _,
            } => {
                let args = types.get_type_arguments(tag);
                let fmt_args = args.into_iter().map(|arg| typ(types, f, Arg, arg));
                maybe_paren!(
                    Free,
                    p,
                    f.intersperse(
                        Some(f.text(format!("{symbol:?}")))
                            .into_iter()
                            .chain(fmt_args),
                        f.text(" "),
                    )
                )
            }
            TypeTag::Variable(var) => text!(f, "{var:?}"),
            TypeTag::RangedNumber(range) => ranged(f, range),
            TypeTag::Error => f.text("ERROR"),
            TypeTag::TagUnion(tags, _) => {
                tag_union(types, f, f.nil(), tags, types.get_type_arguments(tag))
            }
            TypeTag::RecursiveTagUnion(rec, tags, _) => tag_union(
                types,
                f,
                text!(f, "<rec {rec:?}>"),
                tags,
                types.get_type_arguments(tag),
            ),
            TypeTag::Record(fields) => {
                let (names, kind, tys) = types.record_fields_slices(fields);
                let fmt_fields = names
                    .into_iter()
                    .zip(kind.into_iter())
                    .zip(tys.into_iter())
                    .map(|((name, kind), ty)| {
                        let (name, kind) = (&types[name], types[kind]);
                        let fmt_kind = f.text(match kind {
                            RecordField::Demanded(_) | RecordField::Required(_) => ":",
                            RecordField::Optional(_) => "?",
                            RecordField::RigidRequired(_) => "!:",
                            RecordField::RigidOptional(_) => "!?",
                        });
                        f.text(name.as_str().to_owned())
                            .append(fmt_kind)
                            .append(f.text(" "))
                            .append(typ(types, f, Free, ty))
                    });
                f.text("{").append(
                    f.intersperse(fmt_fields, f.reflow(", "))
                        .append(
                            f.text("}")
                                .append(ext(types, f, types.get_type_arguments(tag))),
                        )
                        .group()
                        .align(),
                )
            }
            TypeTag::Tuple(elems) => {
                let (_indices, tys) = types.tuple_elems_slices(elems);
                let fmt_fields = tys.into_iter().map(|ty| typ(types, f, Free, ty));

                f.text("(").append(
                    f.intersperse(fmt_fields, f.reflow(", "))
                        .append(
                            f.text(")")
                                .append(ext(types, f, types.get_type_arguments(tag))),
                        )
                        .group()
                        .align(),
                )
            }
        };
        group.group()
    }

    fn ext<'a>(
        types: &'a Types,
        f: &'a Arena<'a>,
        ext_slice: Slice<TypeTag>,
    ) -> DocBuilder<'a, Arena<'a>> {
        f.intersperse(
            ext_slice.into_iter().map(|e| typ(types, f, TPrec::Free, e)),
            f.nil(),
        )
        .group()
    }

    fn tag_union<'a>(
        types: &'a Types,
        f: &'a Arena<'a>,
        prefix: DocBuilder<'a, Arena<'a>>,
        tags: UnionLabels<TagName>,
        ext_slice: Slice<TypeTag>,
    ) -> DocBuilder<'a, Arena<'a>> {
        let (tags, payload_slices) = types.union_tag_slices(tags);
        let fmt_tags =
            tags.into_iter()
                .zip(payload_slices.into_iter())
                .map(|(tag, payload_slice_index)| {
                    let payload_slice = types[payload_slice_index];
                    let fmt_payloads = payload_slice
                        .into_iter()
                        .map(|p| typ(types, f, TPrec::Arg, p));
                    let iter = Some(f.text(types[tag].0.to_string()))
                        .into_iter()
                        .chain(fmt_payloads);
                    f.intersperse(iter, f.text(" "))
                });

        prefix.append(f.text("[")).append(
            f.intersperse(fmt_tags, f.reflow(", "))
                .append(f.text("]"))
                .append(ext(types, f, ext_slice))
                .group()
                .align(),
        )
    }

    fn alias<'a>(
        types: &'a Types,
        f: &'a Arena<'a>,
        tag: Index<TypeTag>,
        shared: Index<AliasShared>,
    ) -> DocBuilder<'a, Arena<'a>> {
        use TPrec::*;

        let AliasShared {
            symbol,
            type_argument_abilities,
            type_argument_regions: _,
            lambda_set_variables: _,
            infer_ext_in_output_variables: _,
        } = types[shared];
        let args = types.get_type_arguments(tag);
        let fmt_args = args
            .into_iter()
            .zip(type_argument_abilities.into_iter())
            .map(|(arg, abilities)| {
                let abilities = &types[abilities];
                let arg = typ(types, f, Arg, arg);
                if abilities.is_empty() {
                    return arg;
                }
                arg.append(f.text(" (+ "))
                    .append(f.intersperse(
                        abilities.sorted_iter().map(|ab| text!(f, "{ab:?}")),
                        f.text(", "),
                    ))
                    .append(f.text(")"))
            });
        f.intersperse(
            Some(text!(f, "{symbol:?}")).into_iter().chain(fmt_args),
            f.text(" "),
        )
    }

    fn ranged<'a>(f: &'a Arena<'a>, range: crate::num::NumericRange) -> DocBuilder<'a, Arena<'a>> {
        use crate::num::IntLitWidth::*;
        use crate::num::NumericRange::*;

        let fmt_width = f.text(match range.min_width() {
            U8 | I8 => "8",
            U16 | I16 => "16",
            U32 | I32 => "32",
            U64 | I64 => "64",
            U128 | I128 => "128",
            Nat => "Nat",
            F32 => "F32",
            F64 => "F64",
            Dec => "Dec",
        });

        let pre = match range {
            IntAtLeastSigned(_) => "Int(- >=",
            IntAtLeastEitherSign(_) => "Int(+/- >=",
            NumAtLeastSigned(_) => "Num(- >=",
            NumAtLeastEitherSign(_) => "Num(+/- >=",
        };

        f.text(pre).append(fmt_width).append(f.text(")"))
    }
}

impl Polarity {
    pub const OF_VALUE: Polarity = Polarity::Pos;

    pub const OF_PATTERN: Polarity = Polarity::Neg;

    pub fn is_neg(&self) -> bool {
        matches!(self, Self::Neg)
    }

    pub fn is_pos(&self) -> bool {
        matches!(self, Self::Pos)
    }
}

macro_rules! impl_types_index {
    ($($field:ident, $ty:ty)*) => {$(
        impl std::ops::Index<Index<$ty>> for Types {
            type Output = $ty;

            fn index(&self, index: Index<$ty>) -> &Self::Output {
                // Validate that the types line up, so you can't accidentally
                // index into the wrong array.
                let _: &Vec<$ty> = &self.$field;

                &self.$field[index.index()]
            }
        }
    )*}
}

macro_rules! impl_types_index_slice {
    ($($field:ident, $ty:ty)*) => {$(
        impl std::ops::Index<Slice<$ty>> for Types {
            type Output = [$ty];

            fn index(&self, slice: Slice<$ty>) -> &Self::Output {
                // Validate that the types line up, so you can't accidentally
                // index into the wrong array.
                let _: &Vec<$ty> = &self.$field;

                &self.$field[slice.indices()]
            }
        }
    )*}
}

impl_types_index! {
    tags, TypeTag
    aliases, AliasShared
    type_arg_abilities, AbilitySet
    regions, Region
    tag_names, TagName
    field_types, RecordField<()>
    field_names, Lowercase
    tuple_elem_indices, usize
}

impl_types_index_slice! {
    tag_names, TagName
    field_names, Lowercase
    tags, TypeTag
}

impl std::ops::Index<Index<AsideTypeSlice>> for Types {
    type Output = Slice<TypeTag>;

    fn index(&self, slice: Index<AsideTypeSlice>) -> &Self::Output {
        &self.aside_types_slices[slice.index()]
    }
}

impl std::ops::Index<Slice<AsideTypeSlice>> for Types {
    type Output = [Slice<TypeTag>];

    fn index(&self, slice: Slice<AsideTypeSlice>) -> &Self::Output {
        &self.aside_types_slices[slice.indices()]
    }
}

#[derive(PartialEq, Eq)]
pub enum Type {
    EmptyRec,
    EmptyTagUnion,
    /// A function. The types of its arguments, size of its closure, then the type of its return value.
    Function(Vec<Type>, Box<Type>, Box<Type>),
    Record(SendMap<Lowercase, RecordField<Type>>, TypeExtension),
    Tuple(VecMap<usize, Type>, TypeExtension),
    TagUnion(Vec<(TagName, Vec<Type>)>, TypeExtension),
    FunctionOrTagUnion(TagName, Symbol, TypeExtension),
    /// A function name that is used in our defunctionalization algorithm. For example in
    ///   g = \a ->
    ///     f = \{} -> a
    ///     f
    /// the closure under "f" has name "f" and captures "a".
    ClosureTag {
        name: Symbol,
        captures: Vec<Type>,
        ambient_function: Variable,
    },
    UnspecializedLambdaSet {
        unspecialized: Uls,
    },
    DelayedAlias(AliasCommon),
    Alias {
        symbol: Symbol,
        type_arguments: Vec<OptAbleType>,
        lambda_set_variables: Vec<LambdaSet>,
        infer_ext_in_output_types: Vec<Type>,
        actual: Box<Type>,
        kind: AliasKind,
    },
    RecursiveTagUnion(Variable, Vec<(TagName, Vec<Type>)>, TypeExtension),
    /// Applying a type to some arguments (e.g. Dict.Dict String Int)
    Apply(Symbol, Vec<Loc<Type>>, Region),
    Variable(Variable),
    RangedNumber(NumericRange),
    /// A type error, which will code gen to a runtime error
    Error,
}

/// A lambda set under an arrow in a ability member signature. For example, in
///   Default has default : {} -> a where a implements Default
/// the unspecialized lambda set for the arrow "{} -> a" would be `a:default:1`.
///
/// Lambda sets in member signatures are never known until those members are specialized at a
/// usage site. Unspecialized lambda sets aid us in recovering those lambda sets; when we
/// instantiate `a` with a proper type `T`, we'll know to resolve the lambda set by extracting
/// it at region "1" from the specialization of "default" for `T`.
#[derive(PartialEq, Eq, Clone, Copy, PartialOrd, Ord)]
pub struct Uls(pub Variable, pub Symbol, pub u8);

impl std::fmt::Debug for Uls {
    fn fmt(&self, f: &mut fmt::Formatter<'_>) -> fmt::Result {
        write!(f, "Uls({:?}:{:?}:{:?})", self.0, self.1, self.2)
    }
}

static mut TYPE_CLONE_COUNT: std::sync::atomic::AtomicUsize =
    std::sync::atomic::AtomicUsize::new(0);

pub fn get_type_clone_count() -> usize {
    if cfg!(debug_assertions) {
        // A global counter just needs relaxed, and nothing relies upon this atomic for any
        // happens-before relationships.
        unsafe { TYPE_CLONE_COUNT.load(std::sync::atomic::Ordering::Relaxed) }
    } else {
        0
    }
}

impl Clone for Type {
    fn clone(&self) -> Self {
        #[cfg(debug_assertions)]
        unsafe {
            TYPE_CLONE_COUNT.fetch_add(1, std::sync::atomic::Ordering::Relaxed)
        };

        match self {
            Self::EmptyRec => Self::EmptyRec,
            Self::EmptyTagUnion => Self::EmptyTagUnion,
            Self::Function(arg0, arg1, arg2) => {
                Self::Function(arg0.clone(), arg1.clone(), arg2.clone())
            }
            Self::Record(arg0, arg1) => Self::Record(arg0.clone(), arg1.clone()),
            Self::Tuple(arg0, arg1) => Self::Tuple(arg0.clone(), arg1.clone()),
            Self::TagUnion(arg0, arg1) => Self::TagUnion(arg0.clone(), arg1.clone()),
            Self::FunctionOrTagUnion(arg0, arg1, arg2) => {
                Self::FunctionOrTagUnion(arg0.clone(), *arg1, arg2.clone())
            }
            Self::ClosureTag {
                name,
                captures,
                ambient_function,
            } => Self::ClosureTag {
                name: *name,
                captures: captures.clone(),
                ambient_function: *ambient_function,
            },
            Self::UnspecializedLambdaSet { unspecialized } => Self::UnspecializedLambdaSet {
                unspecialized: *unspecialized,
            },
            Self::DelayedAlias(arg0) => Self::DelayedAlias(arg0.clone()),
            Self::Alias {
                symbol,
                type_arguments,
                lambda_set_variables,
                infer_ext_in_output_types: infer_ext_in_output_variables,
                actual,
                kind,
            } => Self::Alias {
                symbol: *symbol,
                type_arguments: type_arguments.clone(),
                lambda_set_variables: lambda_set_variables.clone(),
                infer_ext_in_output_types: infer_ext_in_output_variables.clone(),
                actual: actual.clone(),
                kind: *kind,
            },
            Self::RecursiveTagUnion(arg0, arg1, arg2) => {
                Self::RecursiveTagUnion(*arg0, arg1.clone(), arg2.clone())
            }
            Self::Apply(arg0, arg1, arg2) => Self::Apply(*arg0, arg1.clone(), *arg2),
            Self::Variable(arg0) => Self::Variable(*arg0),
            Self::RangedNumber(arg1) => Self::RangedNumber(*arg1),
            Self::Error => Self::Error,
        }
    }
}

impl Clone for OptAbleType {
    fn clone(&self) -> Self {
        // This passes through `Type`, so defer to that to bump the clone counter.
        Self {
            typ: self.typ.clone(),
            opt_abilities: self.opt_abilities.clone(),
        }
    }
}

/// `true` if an extension variable is inferred-open-in-output-position, and should be treated as a
/// marker of openness-polymorphism - it can only be inferred to be polymorphic in size, or closed,
/// but can't grow more monomorphic tags.
/// E.g. `[]_a` can unify with `[]` or `[]*` but not `[A, B]`.
#[derive(PartialEq, Eq, Clone, Copy, Debug)]
pub enum ExtImplicitOpenness {
    Yes,
    No,
}

#[derive(PartialEq, Eq, Clone)]
pub enum TypeExtension {
    Open(Box<Type>, ExtImplicitOpenness),
    Closed,
}

impl TypeExtension {
    #[inline(always)]
    pub fn from_type(typ: Type, is_implicit_openness: ExtImplicitOpenness) -> Self {
        match typ {
            Type::EmptyTagUnion | Type::EmptyRec => Self::Closed,
            _ => Self::Open(Box::new(typ), is_implicit_openness),
        }
    }

    #[inline(always)]
    pub fn from_non_annotation_type(typ: Type) -> Self {
        match typ {
            Type::EmptyTagUnion | Type::EmptyRec => Self::Closed,
            _ => Self::Open(Box::new(typ), ExtImplicitOpenness::No),
        }
    }

    #[inline(always)]
    pub fn is_closed(&self) -> bool {
        match self {
            TypeExtension::Open(..) => false,
            TypeExtension::Closed => true,
        }
    }

    #[inline(always)]
    fn iter_mut(&mut self) -> impl Iterator<Item = &mut Type> {
        match self {
            TypeExtension::Open(ext, _) => Some(ext.as_mut()).into_iter(),
            TypeExtension::Closed => None.into_iter(),
        }
    }

    #[inline(always)]
    fn is_implicit_openness(&self) -> ExtImplicitOpenness {
        match self {
            TypeExtension::Open(_, is_implicit_openness) => *is_implicit_openness,
            TypeExtension::Closed => ExtImplicitOpenness::No,
        }
    }
}

impl<'a> IntoIterator for &'a TypeExtension {
    type Item = &'a Type;

    type IntoIter = std::option::IntoIter<Self::Item>;

    fn into_iter(self) -> Self::IntoIter {
        match self {
            TypeExtension::Open(ext, _) => Some(ext.as_ref()).into_iter(),
            TypeExtension::Closed => None.into_iter(),
        }
    }
}

fn write_tags<'a>(
    f: &mut fmt::Formatter,
    tags: impl ExactSizeIterator<Item = &'a (TagName, Vec<Type>)>,
) -> fmt::Result {
    write!(f, "[")?;

    let mut it = tags.peekable();
    while let Some((label, arguments)) = it.next() {
        write!(f, "{label:?}")?;

        for argument in arguments {
            write!(f, " {argument:?}")?;
        }

        if it.peek().is_some() {
            write!(f, ", ")?;
        }
    }

    write!(f, "]")
}

impl fmt::Debug for Type {
    fn fmt(&self, f: &mut fmt::Formatter) -> fmt::Result {
        match self {
            Type::EmptyRec => write!(f, "{{}}"),
            Type::EmptyTagUnion => write!(f, "[]"),
            Type::Function(args, closure, ret) => {
                write!(f, "Fn(")?;

                for (index, arg) in args.iter().enumerate() {
                    if index > 0 {
                        write!(f, ", ")?;
                    }

                    write!(f, "{arg:?}")?;
                }

                write!(f, " |{closure:?}|")?;
                write!(f, " -> ")?;

                ret.fmt(f)?;

                write!(f, ")")
            }
            Type::Variable(var) => write!(f, "<{var:?}>"),

            Type::Apply(symbol, args, _) => {
                write!(f, "({symbol:?}")?;

                for arg in args {
                    write!(f, " {arg:?}")?;
                }

                write!(f, ")")
            }
            Type::Error => write!(f, "Erroneous"),
            Type::DelayedAlias(AliasCommon {
                symbol,
                type_arguments,
                lambda_set_variables,
                infer_ext_in_output_types,
            }) => {
                write!(f, "(DelayedAlias {symbol:?}")?;

                for arg in type_arguments {
                    write!(f, " {arg:?}")?;
                }

                for (lambda_set, greek_letter) in
                    lambda_set_variables.iter().zip(GREEK_LETTERS.iter())
                {
                    write!(f, " {}@{:?}", greek_letter, lambda_set.0)?;
                }

                for (i, infer_ext) in infer_ext_in_output_types.iter().enumerate() {
                    write!(f, " `{i}@{infer_ext:?}")?;
                }

                write!(f, ")")?;

                Ok(())
            }

            Type::Alias {
                symbol,
                type_arguments,
                lambda_set_variables,
                actual: _actual,
                ..
            } => {
                write!(f, "(Alias {symbol:?}")?;

                for arg in type_arguments {
                    write!(f, " {:?}", &arg.typ)?;
                    if let Some(abs) = &arg.opt_abilities {
                        write!(f, ":{abs:?}")?;
                    }
                }

                for (lambda_set, greek_letter) in
                    lambda_set_variables.iter().zip(GREEK_LETTERS.iter())
                {
                    write!(f, " {}@{:?}", greek_letter, lambda_set.0)?;
                }

                // Sometimes it's useful to see the expansion of the alias
                write!(f, "[ but actually {_actual:?} ]")?;

                write!(f, ")")?;

                Ok(())
            }
            Type::Record(fields, ext) => {
                write!(f, "{{")?;

                if !fields.is_empty() {
                    write!(f, " ")?;
                }

                let mut any_written_yet = false;

                for (label, field_type) in fields {
                    match field_type {
                        RecordField::Optional(_) | RecordField::RigidOptional(_) => {
                            write!(f, "{label:?} ? {field_type:?}")?
                        }
                        RecordField::Required(_)
                        | RecordField::Demanded(_)
                        | RecordField::RigidRequired(_) => write!(f, "{label:?} : {field_type:?}")?,
                    }

                    if any_written_yet {
                        write!(f, ", ")?;
                    } else {
                        any_written_yet = true;
                    }
                }

                if !fields.is_empty() {
                    write!(f, " ")?;
                }

                write!(f, "}}")?;

                match ext {
                    TypeExtension::Closed => {
                        // This is a closed record. We're done!
                        Ok(())
                    }
                    TypeExtension::Open(other, _) => {
                        // This is an open record, so print the variable
                        // right after the '}'
                        //
                        // e.g. the "*" at the end of `{ x: Int }*`
                        // or the "r" at the end of `{ x: Int }r`
                        other.fmt(f)
                    }
                }
            }
            Type::Tuple(elems, ext) => {
                write!(f, "(")?;

                if !elems.is_empty() {
                    write!(f, " ")?;
                }

                let mut any_written_yet = false;

                for (_, field_type) in elems.iter() {
                    write!(f, "{field_type:?}")?;

                    if any_written_yet {
                        write!(f, ", ")?;
                    } else {
                        any_written_yet = true;
                    }
                }

                if !elems.is_empty() {
                    write!(f, " ")?;
                }

                write!(f, ")")?;

                match ext {
                    TypeExtension::Closed => {
                        // This is a closed record. We're done!
                        Ok(())
                    }
                    TypeExtension::Open(other, _) => {
                        // This is an open record, so print the variable
                        // right after the '}'
                        //
                        // e.g. the "*" at the end of `{ x: Int }*`
                        // or the "r" at the end of `{ x: Int }r`
                        other.fmt(f)
                    }
                }
            }
            Type::TagUnion(tags, ext) => {
                write_tags(f, tags.iter())?;

                match ext {
                    TypeExtension::Closed => {
                        // This is a closed variant. We're done!
                        Ok(())
                    }
                    TypeExtension::Open(other, _) => {
                        // This is an open tag union, so print the variable
                        // right after the ']'
                        //
                        // e.g. the "*" at the end of `[Foo]*`
                        // or the "r" at the end of `[DivByZero]r`
                        other.fmt(f)
                    }
                }
            }
            Type::FunctionOrTagUnion(tag_name, _, ext) => {
                write!(f, "[")?;
                write!(f, "{tag_name:?}")?;
                write!(f, "]")?;

                match ext {
                    TypeExtension::Closed => {
                        // This is a closed variant. We're done!
                        Ok(())
                    }
                    TypeExtension::Open(other, _) => {
                        // This is an open tag union, so print the variable
                        // right after the ']'
                        //
                        // e.g. the "*" at the end of `[Foo]*`
                        // or the "r" at the end of `[DivByZero]r`
                        other.fmt(f)
                    }
                }
            }
            Type::ClosureTag {
                name,
                captures,
                ambient_function: _,
            } => {
                write!(f, "ClosureTag(")?;

                write!(f, "{name:?}, ")?;
                for capture in captures {
                    write!(f, "{capture:?}, ")?;
                }

                write!(f, ")")
            }
            Type::RecursiveTagUnion(rec, tags, ext) => {
                write_tags(f, tags.iter())?;

                match ext {
                    TypeExtension::Closed => {
                        // This is a closed variant. We're done!
                        Ok(())
                    }
                    TypeExtension::Open(other, _) => {
                        // This is an open tag union, so print the variable
                        // right after the ']'
                        //
                        // e.g. the "*" at the end of `[Foo]*`
                        // or the "r" at the end of `[DivByZero]r`
                        other.fmt(f)
                    }
                }?;

                write!(f, " as <{rec:?}>")
            }
            Type::RangedNumber(range_vars) => {
                write!(f, "Ranged({range_vars:?})")
            }
            Type::UnspecializedLambdaSet { unspecialized } => {
                write!(f, "{unspecialized:?}")
            }
        }
    }
}

impl Type {
    pub fn arity(&self) -> usize {
        if let Type::Function(args, _, _) = self {
            args.len()
        } else {
            0
        }
    }
    pub fn is_recursive(&self) -> bool {
        matches!(self, Type::RecursiveTagUnion(_, _, _))
    }

    pub fn is_empty_tag_union(&self) -> bool {
        matches!(self, Type::EmptyTagUnion)
    }

    pub fn is_empty_record(&self) -> bool {
        matches!(self, Type::EmptyRec)
    }

    pub fn variables(&self) -> ImSet<Variable> {
        let mut result = ImSet::default();
        variables_help(self, &mut result);

        result
    }

    pub fn variables_detail(&self) -> VariableDetail {
        let mut result = Default::default();
        variables_help_detailed(self, &mut result);

        result
    }

    pub fn substitute(&mut self, substitutions: &ImMap<Variable, Type>) {
        use Type::*;

        let mut stack = vec![self];

        while let Some(typ) = stack.pop() {
            match typ {
                Variable(v) => {
                    if let Some(replacement) = substitutions.get(v) {
                        *typ = replacement.clone();
                    }
                }
                Function(args, closure, ret) => {
                    stack.extend(args);
                    stack.push(closure);
                    stack.push(ret);
                }
                ClosureTag {
                    name: _,
                    captures,
                    ambient_function: _,
                } => stack.extend(captures),
                TagUnion(tags, ext) => {
                    for (_, args) in tags {
                        stack.extend(args.iter_mut());
                    }

                    if let TypeExtension::Open(ext, _) = ext {
                        stack.push(ext);
                    }
                }
                FunctionOrTagUnion(_, _, ext) => {
                    if let TypeExtension::Open(ext, _) = ext {
                        stack.push(ext);
                    }
                }
                RecursiveTagUnion(rec, tags, ext) => {
                    if let Some(replacement) = substitutions.get(rec) {
                        let new_rec_var = match replacement {
                            Type::Variable(v) => *v,
                            _ => panic!("Recursion var substitution must be a variable"),
                        };

                        *rec = new_rec_var;
                    }

                    for (_, args) in tags {
                        stack.extend(args.iter_mut());
                    }

                    if let TypeExtension::Open(ext, _) = ext {
                        stack.push(ext);
                    }
                }
                Record(fields, ext) => {
                    for (_, x) in fields.iter_mut() {
                        stack.push(x.as_inner_mut());
                    }

                    if let TypeExtension::Open(ext, _) = ext {
                        stack.push(ext);
                    }
                }
                Tuple(elems, ext) => {
                    for (_, x) in elems.iter_mut() {
                        stack.push(x);
                    }

                    if let TypeExtension::Open(ext, _) = ext {
                        stack.push(ext);
                    }
                }
                Type::DelayedAlias(AliasCommon {
                    type_arguments,
                    lambda_set_variables,
                    infer_ext_in_output_types,
                    ..
                }) => {
                    for value in type_arguments.iter_mut() {
                        stack.push(&mut value.value.typ);
                    }

                    for lambda_set in lambda_set_variables.iter_mut() {
                        stack.push(lambda_set.as_inner_mut());
                    }

                    for infer_ext in infer_ext_in_output_types.iter_mut() {
                        stack.push(infer_ext);
                    }
                }
                Alias {
                    type_arguments,
                    lambda_set_variables,
                    infer_ext_in_output_types: infer_ext_in_output_variables,
                    actual,
                    ..
                } => {
                    for value in type_arguments.iter_mut() {
                        stack.push(&mut value.typ);
                    }

                    for lambda_set in lambda_set_variables.iter_mut() {
                        stack.push(lambda_set.as_inner_mut());
                    }

                    for infer_ext in infer_ext_in_output_variables.iter_mut() {
                        stack.push(infer_ext);
                    }

                    stack.push(actual);
                }
                Apply(_, args, _) => {
                    stack.extend(args.iter_mut().map(|t| &mut t.value));
                }
                RangedNumber(_) => {}
                UnspecializedLambdaSet {
                    unspecialized: Uls(v, _, _),
                } => {
                    debug_assert!(
                        substitutions.get(v).is_none(),
                        "unspecialized lambda sets should never be substituted before solving"
                    );
                }

                EmptyRec | EmptyTagUnion | Error => {}
            }
        }
    }

    pub fn substitute_variables(&mut self, substitutions: &MutMap<Variable, Variable>) {
        use Type::*;

        let mut stack = vec![self];

        while let Some(typ) = stack.pop() {
            match typ {
                Variable(v) => {
                    if let Some(replacement) = substitutions.get(v) {
                        *v = *replacement;
                    }
                }
                Function(args, closure, ret) => {
                    stack.extend(args);
                    stack.push(closure);
                    stack.push(ret);
                }
                ClosureTag {
                    name: _,
                    captures,
                    ambient_function: _,
                } => {
                    stack.extend(captures);
                }
                TagUnion(tags, ext) => {
                    for (_, args) in tags {
                        stack.extend(args.iter_mut());
                    }

                    if let TypeExtension::Open(ext, _) = ext {
                        stack.push(ext);
                    }
                }
                FunctionOrTagUnion(_, _, ext) => {
                    if let TypeExtension::Open(ext, _) = ext {
                        stack.push(ext);
                    }
                }
                RecursiveTagUnion(rec_var, tags, ext) => {
                    if let Some(replacement) = substitutions.get(rec_var) {
                        *rec_var = *replacement;
                    }

                    for (_, args) in tags {
                        stack.extend(args.iter_mut());
                    }

                    if let TypeExtension::Open(ext, _) = ext {
                        stack.push(ext);
                    }
                }
                Record(fields, ext) => {
                    for (_, x) in fields.iter_mut() {
                        stack.push(x.as_inner_mut());
                    }
                    if let TypeExtension::Open(ext, _) = ext {
                        stack.push(ext);
                    }
                }
                Tuple(elems, ext) => {
                    for (_, x) in elems.iter_mut() {
                        stack.push(x);
                    }
                    if let TypeExtension::Open(ext, _) = ext {
                        stack.push(ext);
                    }
                }
                Type::DelayedAlias(AliasCommon {
                    type_arguments,
                    lambda_set_variables,
                    infer_ext_in_output_types,
                    ..
                }) => {
                    for value in type_arguments.iter_mut() {
                        stack.push(&mut value.value.typ);
                    }

                    for lambda_set in lambda_set_variables.iter_mut() {
                        stack.push(lambda_set.as_inner_mut());
                    }

                    for typ in infer_ext_in_output_types.iter_mut() {
                        stack.push(typ);
                    }
                }
                Alias {
                    type_arguments,
                    lambda_set_variables,
                    infer_ext_in_output_types,
                    actual,
                    ..
                } => {
                    for value in type_arguments.iter_mut() {
                        stack.push(&mut value.typ);
                    }
                    for lambda_set in lambda_set_variables.iter_mut() {
                        stack.push(lambda_set.as_inner_mut());
                    }
                    for typ in infer_ext_in_output_types.iter_mut() {
                        stack.push(typ);
                    }

                    stack.push(actual);
                }
                Apply(_, args, _) => {
                    stack.extend(args.iter_mut().map(|t| &mut t.value));
                }
                RangedNumber(_) => {}
                UnspecializedLambdaSet {
                    unspecialized: Uls(v, _, _),
                } => {
                    debug_assert!(
                        substitutions.get(v).is_none(),
                        "unspecialized lambda sets should never be substituted before solving"
                    );
                }

                EmptyRec | EmptyTagUnion | Error => {}
            }
        }
    }

    /// Swap Apply(rep_symbol, rep_args) with `actual`. Returns `Err` if there is an
    /// `Apply(rep_symbol, _)`, but the args don't match.
    pub fn substitute_alias(
        &mut self,
        rep_symbol: Symbol,
        rep_args: &[Type],
        actual: &Type,
    ) -> Result<(), Region> {
        use Type::*;

        match self {
            Function(args, closure, ret) => {
                for arg in args {
                    arg.substitute_alias(rep_symbol, rep_args, actual)?;
                }
                closure.substitute_alias(rep_symbol, rep_args, actual)?;
                ret.substitute_alias(rep_symbol, rep_args, actual)
            }
            FunctionOrTagUnion(_, _, ext) => match ext {
                TypeExtension::Open(ext, _) => ext.substitute_alias(rep_symbol, rep_args, actual),
                TypeExtension::Closed => Ok(()),
            },
            RecursiveTagUnion(_, tags, ext) | TagUnion(tags, ext) => {
                for (_, args) in tags {
                    for x in args {
                        x.substitute_alias(rep_symbol, rep_args, actual)?;
                    }
                }

                match ext {
                    TypeExtension::Open(ext, _) => {
                        ext.substitute_alias(rep_symbol, rep_args, actual)
                    }
                    TypeExtension::Closed => Ok(()),
                }
            }
            Record(fields, ext) => {
                for (_, x) in fields.iter_mut() {
                    x.substitute_alias(rep_symbol, rep_args, actual)?;
                }

                match ext {
                    TypeExtension::Open(ext, _) => {
                        ext.substitute_alias(rep_symbol, rep_args, actual)
                    }
                    TypeExtension::Closed => Ok(()),
                }
            }
            Tuple(elems, ext) => {
                for (_, x) in elems.iter_mut() {
                    x.substitute_alias(rep_symbol, rep_args, actual)?;
                }

                match ext {
                    TypeExtension::Open(ext, _) => {
                        ext.substitute_alias(rep_symbol, rep_args, actual)
                    }
                    TypeExtension::Closed => Ok(()),
                }
            }
            DelayedAlias(AliasCommon {
                type_arguments,
                lambda_set_variables: _no_aliases_in_lambda_sets,
                infer_ext_in_output_types: _no_aliases_in_infer_ext_types,
                ..
            }) => {
                for ta in type_arguments {
                    ta.value
                        .typ
                        .substitute_alias(rep_symbol, rep_args, actual)?;
                }

                Ok(())
            }
            Alias {
                type_arguments,
                actual: alias_actual,
                ..
            } => {
                for ta in type_arguments {
                    ta.typ.substitute_alias(rep_symbol, rep_args, actual)?;
                }
                alias_actual.substitute_alias(rep_symbol, rep_args, actual)
            }
            Apply(symbol, args, region) if *symbol == rep_symbol => {
                if args.len() == rep_args.len()
                    && args
                        .iter()
                        .zip(rep_args.iter())
                        .all(|(t1, t2)| &t1.value == t2)
                {
                    *self = actual.clone();

                    if let Apply(_, args, _) = self {
                        for arg in args {
                            arg.value.substitute_alias(rep_symbol, rep_args, actual)?;
                        }
                    }
                    return Ok(());
                }
                Err(*region)
            }
            Apply(_, args, _) => {
                for arg in args {
                    arg.value.substitute_alias(rep_symbol, rep_args, actual)?;
                }
                Ok(())
            }
            RangedNumber(_) => Ok(()),
            UnspecializedLambdaSet { .. } => Ok(()),
            EmptyRec | EmptyTagUnion | ClosureTag { .. } | Error | Variable(_) => Ok(()),
        }
    }

    fn contains_symbol_ext(ext: &TypeExtension, rep_symbol: Symbol) -> bool {
        match ext {
            TypeExtension::Open(ext, _) => ext.contains_symbol(rep_symbol),
            TypeExtension::Closed => false,
        }
    }

    pub fn contains_symbol(&self, rep_symbol: Symbol) -> bool {
        use Type::*;

        match self {
            Function(args, closure, ret) => {
                ret.contains_symbol(rep_symbol)
                    || closure.contains_symbol(rep_symbol)
                    || args.iter().any(|arg| arg.contains_symbol(rep_symbol))
            }
            FunctionOrTagUnion(_, _, ext) => Self::contains_symbol_ext(ext, rep_symbol),
            RecursiveTagUnion(_, tags, ext) | TagUnion(tags, ext) => {
                Self::contains_symbol_ext(ext, rep_symbol)
                    || tags
                        .iter()
                        .flat_map(|v| v.1.iter())
                        .any(|arg| arg.contains_symbol(rep_symbol))
            }

            Record(fields, ext) => {
                Self::contains_symbol_ext(ext, rep_symbol)
                    || fields.values().any(|arg| arg.contains_symbol(rep_symbol))
            }
            Tuple(elems, ext) => {
                Self::contains_symbol_ext(ext, rep_symbol)
                    || elems.iter().any(|(_, arg)| arg.contains_symbol(rep_symbol))
            }
            DelayedAlias(AliasCommon {
                symbol,
                type_arguments,
                lambda_set_variables,
                infer_ext_in_output_types: _,
                ..
            }) => {
                symbol == &rep_symbol
                    || type_arguments
                        .iter()
                        .any(|v| v.value.typ.contains_symbol(rep_symbol))
                    || lambda_set_variables
                        .iter()
                        .any(|v| v.0.contains_symbol(rep_symbol))
            }
            Alias {
                symbol: alias_symbol,
                actual: actual_type,
                ..
            } => alias_symbol == &rep_symbol || actual_type.contains_symbol(rep_symbol),
            Apply(symbol, _, _) if *symbol == rep_symbol => true,
            Apply(_, args, _) => args.iter().any(|arg| arg.value.contains_symbol(rep_symbol)),
            RangedNumber(_) => false,
            UnspecializedLambdaSet {
                unspecialized: Uls(_, sym, _),
            } => *sym == rep_symbol,
            EmptyRec | EmptyTagUnion | ClosureTag { .. } | Error | Variable(_) => false,
        }
    }

    fn contains_variable_ext(ext: &TypeExtension, rep_variable: Variable) -> bool {
        match ext {
            TypeExtension::Open(ext, _) => ext.contains_variable(rep_variable),
            TypeExtension::Closed => false,
        }
    }

    pub fn contains_variable(&self, rep_variable: Variable) -> bool {
        use Type::*;

        match self {
            Variable(v) => *v == rep_variable,
            Function(args, closure, ret) => {
                ret.contains_variable(rep_variable)
                    || closure.contains_variable(rep_variable)
                    || args.iter().any(|arg| arg.contains_variable(rep_variable))
            }
            FunctionOrTagUnion(_, _, ext) => Self::contains_variable_ext(ext, rep_variable),
            ClosureTag {
                name: _,
                captures,
                ambient_function: _,
            } => captures.iter().any(|t| t.contains_variable(rep_variable)),
            UnspecializedLambdaSet {
                unspecialized: Uls(v, _, _),
            } => *v == rep_variable,
            RecursiveTagUnion(_, tags, ext) | TagUnion(tags, ext) => {
                Self::contains_variable_ext(ext, rep_variable)
                    || tags
                        .iter()
                        .flat_map(|v| v.1.iter())
                        .any(|arg| arg.contains_variable(rep_variable))
            }

            Record(fields, ext) => {
                Self::contains_variable_ext(ext, rep_variable)
                    || fields
                        .values()
                        .any(|arg| arg.contains_variable(rep_variable))
            }
            Tuple(elems, ext) => {
                Self::contains_variable_ext(ext, rep_variable)
                    || elems
                        .iter()
                        .any(|(_i, arg)| arg.contains_variable(rep_variable))
            }
            DelayedAlias(AliasCommon { .. }) => {
                todo!()
            }
            Alias {
                actual: actual_type,
                ..
            } => actual_type.contains_variable(rep_variable),
            Apply(_, args, _) => args
                .iter()
                .any(|arg| arg.value.contains_variable(rep_variable)),
            RangedNumber(_) => false,
            EmptyRec | EmptyTagUnion | Error => false,
        }
    }

    pub fn symbols(&self) -> Vec<Symbol> {
        symbols_help(self)
    }

    /// a shallow dealias, continue until the first constructor is not an alias.
    fn shallow_dealias(&self) -> &Self {
        let mut result = self;
        while let Type::Alias { actual, .. } = result {
            result = actual;
        }
        result
    }

    pub fn shallow_structural_dealias(&self) -> &Self {
        let mut result = self;
        while let Type::Alias {
            actual,
            kind: AliasKind::Structural,
            ..
        } = result
        {
            result = actual;
        }
        result
    }

    pub fn instantiate_aliases<'a, F>(
        &mut self,
        region: Region,
        aliases: &F,
        var_store: &mut VarStore,
        new_lambda_set_variables: &mut ImSet<Variable>,
        new_recursion_variables: &mut ImSet<Variable>,
        new_infer_ext_vars: &mut ImSet<Variable>,
    ) where
        F: Fn(Symbol) -> Option<&'a Alias>,
    {
        let mut ctx = InstantiateAliasesCtx {
            var_store,
            new_lambda_set_variables,
            new_recursion_variables,
            new_infer_ext_vars,
        };
        instantiate_aliases(self, region, aliases, &mut ctx)
    }

    pub fn instantiate_lambda_sets_as_unspecialized(
        &mut self,
        able_var: Variable,
        ability_member: Symbol,
    ) {
        instantiate_lambda_sets_as_unspecialized(self, able_var, ability_member)
    }

    pub fn is_tag_union_like(&self) -> bool {
        matches!(
            self,
            Type::TagUnion(..)
                | Type::RecursiveTagUnion(..)
                | Type::FunctionOrTagUnion(..)
                | Type::EmptyTagUnion
        )
    }

    /// We say a type is "narrow" if no type composing it is a proper sum; that is, no type
    /// composing it is a tag union with more than one variant.
    ///
    /// The types checked here must have all of their non-builtin `Apply`s instantiated, as a
    /// non-instantiated `Apply` would be ambiguous.
    ///
    /// The following are narrow:
    ///
    /// ```roc
    /// U8
    /// [A I8]
    /// [A [B [C U8]]]
    /// [A (R a)] as R a
    /// ```
    ///
    /// The following are not:
    ///
    /// ```roc
    /// [A I8, B U8 ]
    /// [A [B [Result U8 {}]]]         (Result U8 {} is actually [Ok U8, Err {}])
    /// [A { lst: List (R a) }] as R a     (List a is morally [Cons (List a), Nil] as List a)
    /// ```
    pub fn is_narrow(&self) -> bool {
        match self.shallow_dealias() {
            Type::TagUnion(tags, _ext) | Type::RecursiveTagUnion(_, tags, _ext) => {
                tags.len() == 1 && tags[0].1.len() == 1 && tags[0].1[0].is_narrow()
            }
            Type::Record(fields, ext) => match ext {
                TypeExtension::Open(ext, _) => {
                    fields.values().all(|field| field.as_inner().is_narrow()) && ext.is_narrow()
                }
                TypeExtension::Closed => fields.values().all(|field| field.as_inner().is_narrow()),
            },
            Type::Function(args, clos, ret) => {
                args.iter().all(|a| a.is_narrow()) && clos.is_narrow() && ret.is_narrow()
            }
            // Lists and sets are morally two-tagged unions, as they can be empty
            Type::Apply(Symbol::LIST_LIST | Symbol::SET_SET, _, _) => false,
            Type::Apply(..) => internal_error!("cannot chase an Apply!"),
            Type::Alias { .. } => internal_error!("should be dealiased"),
            // Must be conservative here because we don't know what the alias expands to yet
            Type::DelayedAlias(..) => false,
            // Non-composite types are trivially narrow
            _ => true,
        }
    }

    pub fn expect_variable(&self, reason: &'static str) -> Variable {
        match self {
            Type::Variable(v) => *v,
            _ => internal_error!("{}", reason),
        }
    }
}

struct InstantiateAliasesCtx<'a> {
    var_store: &'a mut VarStore,
    new_lambda_set_variables: &'a mut ImSet<Variable>,
    new_recursion_variables: &'a mut ImSet<Variable>,
    new_infer_ext_vars: &'a mut ImSet<Variable>,
}

fn instantiate_aliases<'a, F>(
    typ: &mut Type,
    region: Region,
    aliases: &F,
    ctx: &mut InstantiateAliasesCtx<'_>,
) where
    F: Fn(Symbol) -> Option<&'a Alias>,
{
    use Type::*;

    match typ {
        Function(args, closure, ret) => {
            for arg in args {
                instantiate_aliases(arg, region, aliases, ctx);
            }
            instantiate_aliases(closure, region, aliases, ctx);
            instantiate_aliases(ret, region, aliases, ctx);
        }
        FunctionOrTagUnion(_, _, ext) => {
            if let TypeExtension::Open(ext, _) = ext {
                instantiate_aliases(ext, region, aliases, ctx);
            }
        }
        RecursiveTagUnion(_, tags, ext) | TagUnion(tags, ext) => {
            for (_, args) in tags {
                for x in args {
                    instantiate_aliases(x, region, aliases, ctx);
                }
            }

            if let TypeExtension::Open(ext, _) = ext {
                instantiate_aliases(ext, region, aliases, ctx);
            }
        }
        Record(fields, ext) => {
            for (_, x) in fields.iter_mut() {
                x.instantiate_aliases(region, aliases, ctx);
            }

            if let TypeExtension::Open(ext, _) = ext {
                instantiate_aliases(ext, region, aliases, ctx);
            }
        }
        Tuple(elems, ext) => {
            for (_, x) in elems.iter_mut() {
                instantiate_aliases(x, region, aliases, ctx);
            }

            if let TypeExtension::Open(ext, _) = ext {
                instantiate_aliases(ext, region, aliases, ctx);
            }
        }
        DelayedAlias(AliasCommon {
            type_arguments,
            lambda_set_variables,
            infer_ext_in_output_types,
            symbol: _,
        }) => {
            debug_assert!(lambda_set_variables
                .iter()
                .all(|lambda_set| matches!(lambda_set.0, Type::Variable(..))));
            debug_assert!(infer_ext_in_output_types
                .iter()
                .all(|t| matches!(t, Type::Variable(..) | Type::EmptyTagUnion)));
            type_arguments
                .iter_mut()
                .for_each(|t| instantiate_aliases(&mut t.value.typ, region, aliases, ctx));
        }
        Alias {
            type_arguments: type_args,
            lambda_set_variables,
            actual: actual_type,
            ..
        } => {
            for arg in type_args {
                instantiate_aliases(&mut arg.typ, region, aliases, ctx);
            }

            for arg in lambda_set_variables {
                arg.instantiate_aliases(region, aliases, ctx);
            }

            instantiate_aliases(actual_type, region, aliases, ctx);
        }
        Apply(symbol, args, _) => {
            if let Some(alias) = aliases(*symbol) {
                if args.len() != alias.type_variables.len() {
                    // We will have already reported an error during canonicalization.
                    *typ = Type::Error;
                    return;
                }

                let mut actual = alias.typ.clone();

                let mut named_args = Vec::with_capacity(args.len());
                let mut substitution = ImMap::default();

                // TODO substitute further in args
                for (
                    Loc {
                        value:
                            AliasVar {
                                var: placeholder,
                                opt_bound_abilities,
                                ..
                            },
                        ..
                    },
                    filler,
                ) in alias.type_variables.iter().zip(args.iter())
                {
                    let mut filler = filler.clone();
                    instantiate_aliases(&mut filler.value, region, aliases, ctx);
                    named_args.push(OptAbleType {
                        typ: filler.value.clone(),
                        opt_abilities: opt_bound_abilities.clone(),
                    });
                    substitution.insert(*placeholder, filler.value);
                }

                // make sure nested lambda set variables are freshly instantiated
                let mut lambda_set_variables = Vec::with_capacity(alias.lambda_set_variables.len());
                for typ in alias.lambda_set_variables.iter() {
                    if let Type::Variable(var) = typ.0 {
                        let fresh = ctx.var_store.fresh();
                        ctx.new_lambda_set_variables.insert(fresh);
                        substitution.insert(var, Type::Variable(fresh));
                        lambda_set_variables.push(LambdaSet(Type::Variable(fresh)));
                    } else {
                        unreachable!("at this point there should be only vars in there");
                    }
                }

                // make sure all nested recursion variables are freshly instantiated
                let mut recursion_variables = Vec::with_capacity(alias.recursion_variables.len());
                for var in alias.recursion_variables.iter() {
                    let fresh = ctx.var_store.fresh();
                    ctx.new_recursion_variables.insert(fresh);
                    substitution.insert(*var, Type::Variable(fresh));
                    recursion_variables.push(Type::Variable(fresh));
                }

                // make sure all nested infer-open-in-output position ext vars are freshly instantiated
                let mut infer_ext_in_output_types =
                    Vec::with_capacity(alias.infer_ext_in_output_variables.len());
                for var in alias.infer_ext_in_output_variables.iter() {
                    let fresh = ctx.var_store.fresh();
                    ctx.new_infer_ext_vars.insert(fresh);
                    substitution.insert(*var, Type::Variable(fresh));
                    infer_ext_in_output_types.push(Type::Variable(fresh));
                }

                instantiate_aliases(&mut actual, region, aliases, ctx);

                actual.substitute(&substitution);

                let alias = Type::Alias {
                    symbol: *symbol,
                    type_arguments: named_args,
                    lambda_set_variables,
                    infer_ext_in_output_types,
                    actual: Box::new(actual),
                    kind: alias.kind,
                };

                *typ = alias;
            } else {
                // one of the special-cased Apply types.
                for x in args {
                    instantiate_aliases(&mut x.value, region, aliases, ctx);
                }
            }
        }
        RangedNumber(_) => {}
        UnspecializedLambdaSet { .. } => {}
        EmptyRec | EmptyTagUnion | ClosureTag { .. } | Error | Variable(_) => {}
    }
}

fn symbols_help(initial: &Type) -> Vec<Symbol> {
    use Type::*;

    let mut output = vec![];
    let mut stack = vec![initial];

    while let Some(tipe) = stack.pop() {
        match tipe {
            Function(args, closure, ret) => {
                stack.push(ret);
                stack.push(closure);
                stack.extend(args);
            }
            FunctionOrTagUnion(_, _, ext) => {
                stack.extend(ext);
            }
            RecursiveTagUnion(_, tags, ext) | TagUnion(tags, ext) => {
                stack.extend(ext);
                stack.extend(tags.iter().flat_map(|v| v.1.iter()));
            }

            Record(fields, ext) => {
                stack.extend(ext);
                stack.extend(fields.values().map(|field| field.as_inner()));
            }
            Tuple(elems, ext) => {
                stack.extend(ext);
                stack.extend(elems.iter().map(|(_, t)| t));
            }
            DelayedAlias(AliasCommon {
                symbol,
                type_arguments,
                ..
            }) => {
                output.push(*symbol);
                stack.extend(type_arguments.iter().map(|ta| &ta.value.typ));
            }
            Alias {
                symbol: alias_symbol,
                actual: actual_type,
                ..
            } => {
                // because the type parameters are inlined in the actual type, we don't need to look
                // at the type parameters here
                output.push(*alias_symbol);
                stack.push(actual_type);
            }
            Apply(symbol, args, _) => {
                output.push(*symbol);
                stack.extend(args.iter().map(|t| &t.value));
            }
            RangedNumber(_) => {}
            UnspecializedLambdaSet {
                unspecialized: Uls(_, _sym, _),
            } => {
                // ignore the member symbol because unspecialized lambda sets are internal-only
            }
            EmptyRec | EmptyTagUnion | ClosureTag { .. } | Error | Variable(_) => {}
        }
    }

    output.sort();
    output.dedup();

    output
}

fn variables_help(tipe: &Type, accum: &mut ImSet<Variable>) {
    use Type::*;

    match tipe {
        EmptyRec | EmptyTagUnion | Error => (),

        Variable(v) => {
            accum.insert(*v);
        }

        Function(args, closure, ret) => {
            for arg in args {
                variables_help(arg, accum);
            }
            variables_help(closure, accum);
            variables_help(ret, accum);
        }
        Record(fields, ext) => {
            for (_, field) in fields {
                variables_help(field.as_inner(), accum);
            }

            if let TypeExtension::Open(ext, _) = ext {
                variables_help(ext, accum);
            }
        }
        Tuple(elems, ext) => {
            for (_, elem) in elems.iter() {
                variables_help(elem, accum);
            }

            if let TypeExtension::Open(ext, _) = ext {
                variables_help(ext, accum);
            }
        }
        ClosureTag {
            name: _,
            captures,
            ambient_function: _,
        } => {
            for t in captures {
                variables_help(t, accum);
            }
        }
        UnspecializedLambdaSet {
            unspecialized: Uls(v, _, _),
        } => {
            accum.insert(*v);
        }
        TagUnion(tags, ext) => {
            for (_, args) in tags {
                for x in args {
                    variables_help(x, accum);
                }
            }

            if let TypeExtension::Open(ext, _) = ext {
                variables_help(ext, accum);
            }
        }
        FunctionOrTagUnion(_, _, ext) => {
            if let TypeExtension::Open(ext, _) = ext {
                variables_help(ext, accum);
            }
        }
        RecursiveTagUnion(rec, tags, ext) => {
            for (_, args) in tags {
                for x in args {
                    variables_help(x, accum);
                }
            }

            if let TypeExtension::Open(ext, _) = ext {
                variables_help(ext, accum);
            }

            // just check that this is actually a recursive type
            debug_assert!(accum.contains(rec));

            // this rec var doesn't need to be in flex_vars or rigid_vars
            accum.remove(rec);
        }
        DelayedAlias(AliasCommon {
            type_arguments,
            lambda_set_variables,
            ..
        }) => {
            for arg in type_arguments {
                variables_help(&arg.value.typ, accum);
            }

            for lambda_set in lambda_set_variables {
                variables_help(&lambda_set.0, accum);
            }
        }
        Alias {
            type_arguments,
            actual,
            ..
        } => {
            for arg in type_arguments {
                variables_help(&arg.typ, accum);
            }
            variables_help(actual, accum);
        }
        RangedNumber(_) => {}
        Apply(_, args, _) => {
            for x in args {
                variables_help(&x.value, accum);
            }
        }
    }
}

#[derive(Default)]
pub struct VariableDetail {
    pub type_variables: MutSet<Variable>,
    pub lambda_set_variables: Vec<Variable>,
    pub recursion_variables: MutSet<Variable>,
}

impl VariableDetail {
    pub fn is_empty(&self) -> bool {
        self.type_variables.is_empty()
            && self.lambda_set_variables.is_empty()
            && self.recursion_variables.is_empty()
    }
}

fn variables_help_detailed(tipe: &Type, accum: &mut VariableDetail) {
    use Type::*;

    match tipe {
        EmptyRec | EmptyTagUnion | Error => (),

        Variable(v) => {
            accum.type_variables.insert(*v);
        }

        Function(args, closure, ret) => {
            for arg in args {
                variables_help_detailed(arg, accum);
            }
            if let Type::Variable(v) = **closure {
                accum.lambda_set_variables.push(v);
            } else {
                variables_help_detailed(closure, accum);
            }

            variables_help_detailed(ret, accum);
        }
        Record(fields, ext) => {
            for (_, field) in fields {
                variables_help_detailed(field.as_inner(), accum);
            }

            if let TypeExtension::Open(ext, _) = ext {
                variables_help_detailed(ext, accum);
            }
        }
        Tuple(elems, ext) => {
            for (_, elem) in elems.iter() {
                variables_help_detailed(elem, accum);
            }

            if let TypeExtension::Open(ext, _) = ext {
                variables_help_detailed(ext, accum);
            }
        }
        ClosureTag {
            name: _,
            captures,
            ambient_function: _,
        } => {
            for t in captures {
                variables_help_detailed(t, accum);
            }
        }
        TagUnion(tags, ext) => {
            for (_, args) in tags {
                for x in args {
                    variables_help_detailed(x, accum);
                }
            }

            if let TypeExtension::Open(ext, _) = ext {
                variables_help_detailed(ext, accum);
            }
        }
        FunctionOrTagUnion(_, _, ext) => {
            if let TypeExtension::Open(ext, _) = ext {
                variables_help_detailed(ext, accum);
            }
        }
        UnspecializedLambdaSet {
            unspecialized: Uls(var, _, _),
        } => {
            accum.type_variables.insert(*var);
        }
        RecursiveTagUnion(rec, tags, ext) => {
            for (_, args) in tags {
                for x in args {
                    variables_help_detailed(x, accum);
                }
            }

            if let TypeExtension::Open(ext, _) = ext {
                variables_help_detailed(ext, accum);
            }

            // just check that this is actually a recursive type
            // debug_assert!(accum.type_variables.contains(rec));

            // this rec var doesn't need to be in flex_vars or rigid_vars
            accum.type_variables.remove(rec);

            accum.recursion_variables.insert(*rec);
        }
        DelayedAlias(AliasCommon {
            type_arguments,
            lambda_set_variables,
            infer_ext_in_output_types: _,
            ..
        }) => {
            for arg in type_arguments {
                variables_help_detailed(&arg.value.typ, accum);
            }

            for lambda_set in lambda_set_variables {
                if let Type::Variable(v) = lambda_set.0 {
                    accum.lambda_set_variables.push(v);
                } else {
                    variables_help_detailed(&lambda_set.0, accum);
                }
            }
        }
        Alias {
            type_arguments,
            actual,
            infer_ext_in_output_types: _,
            ..
        } => {
            for arg in type_arguments {
                variables_help_detailed(&arg.typ, accum);
            }
            variables_help_detailed(actual, accum);
        }
        RangedNumber(_) => {}
        Apply(_, args, _) => {
            for x in args {
                variables_help_detailed(&x.value, accum);
            }
        }
    }
}

/// Either a field name for a record or an index into a tuple
#[derive(Clone, Debug, PartialEq, Eq)]
pub enum IndexOrField {
    Field(Lowercase),
    Index(usize),
}

#[derive(Debug)]
pub struct RecordStructure {
    /// Invariant: these should be sorted!
    pub fields: Vec<(Lowercase, RecordField<Variable>)>,
    pub ext: Variable,
}

#[derive(Debug)]
pub struct TupleStructure {
    /// Invariant: these should be sorted!
    pub elems: Vec<(usize, Variable)>,
    pub ext: Variable,
}

#[derive(Debug)]
pub struct TagUnionStructure<'a> {
    /// Invariant: these should be sorted!
    pub fields: Vec<(TagName, &'a [Variable])>,
    pub ext: TagExt,
}

#[derive(Debug, Clone, PartialEq, Eq)]
pub enum PReason {
    TypedArg {
        opt_name: Option<Symbol>,
        index: HumanIndex,
    },
    WhenMatch {
        index: HumanIndex,
        sub_pattern: HumanIndex,
    },
    TagArg {
        tag_name: TagName,
        index: HumanIndex,
    },
    ListElem,
    PatternGuard,
    OptionalField,
}

#[derive(Debug, Clone, Copy, PartialEq, Eq)]
pub enum AnnotationSource {
    TypedIfBranch {
        index: HumanIndex,
        num_branches: usize,
        region: Region,
    },
    TypedWhenBranch {
        index: HumanIndex,
        region: Region,
    },
    TypedBody {
        region: Region,
    },
    RequiredSymbol {
        region: Region,
    },
}

impl AnnotationSource {
    pub fn region(&self) -> Region {
        match self {
            &Self::TypedIfBranch { region, .. }
            | &Self::TypedWhenBranch { region, .. }
            | &Self::TypedBody { region, .. } => region,
            &Self::RequiredSymbol { region, .. } => region,
        }
    }
}

#[derive(Debug, Clone, PartialEq, Eq)]
pub enum Reason {
    FnArg {
        name: Option<Symbol>,
        arg_index: HumanIndex,
    },
    TypedArg {
        name: Option<Symbol>,
        arg_index: HumanIndex,
    },
    FnCall {
        name: Option<Symbol>,
        arity: u8,
        called_via: CalledVia,
    },
    LowLevelOpArg {
        op: LowLevel,
        arg_index: HumanIndex,
    },
    ForeignCallArg {
        foreign_symbol: ForeignSymbol,
        arg_index: HumanIndex,
    },
    FloatLiteral,
    IntLiteral,
    NumLiteral,
    StrInterpolation,
    WhenBranches,
    WhenBranch {
        index: HumanIndex,
    },
    WhenGuard,
    ExpectCondition,
    IfCondition,
    IfBranch {
        index: HumanIndex,
        total_branches: usize,
    },
    ElemInList {
        index: HumanIndex,
    },
    RecordUpdateValue(Lowercase),
    RecordUpdateKeys(Symbol, SendMap<Lowercase, Region>),
    RecordDefaultField(Lowercase),
    NumericLiteralSuffix,
    InvalidAbilityMemberSpecialization {
        member_name: Symbol,
        def_region: Region,
        unimplemented_abilities: DoesNotImplementAbility,
    },
    GeneralizedAbilityMemberSpecialization {
        member_name: Symbol,
        def_region: Region,
    },
    CrashArg,
}

#[derive(PartialEq, Eq, Debug, Clone)]
pub enum Category {
    Lookup(Symbol),
    CallResult(Option<Symbol>, CalledVia),
    LowLevelOpResult(LowLevel),
    ForeignCall,
    TagApply {
        tag_name: TagName,
        args_count: usize,
    },
    OpaqueWrap(Symbol),
    OpaqueArg,
    Lambda,
    Uniqueness,
    ClosureSize,
    StrInterpolation,

    // storing variables in the ast
    Storage(&'static str, u32),

    // control flow
    If,
    When,

    // types
    Frac,
    Int,
    Num,
    List,
    Str,
    Character,
    IngestedFile(Box<PathBuf>),

    // records
    Record,
    Accessor(IndexOrField),
    RecordAccess(Lowercase),
    Tuple,
    TupleAccess(usize),
    DefaultValue(Lowercase), // for setting optional fields

    AbilityMemberSpecialization(Symbol),

    Crash,

    Expect,
    Dbg,
    Unknown,
}

#[derive(Debug, Clone, PartialEq, Eq)]
pub enum PatternCategory {
    Record,
    Tuple,
    List,
    EmptyRecord,
    PatternGuard,
    PatternDefault,
    Set,
    Map,
    Ctor(TagName),
    Opaque(Symbol),
    Str,
    Num,
    Int,
    Float,
    Character,
}

#[derive(Clone, Copy, Debug, Eq, PartialEq, Hash)]
pub enum AliasKind {
    /// A structural alias is something like
    ///   List a : [Nil, Cons a (List a)]
    /// It is typed structurally, so that a `List U8` is always equal to a `[Nil]_`, for example.
    Structural,
    /// An opaque alias corresponds to an opaque type from the language syntax, like
    ///   Age := U32
    /// It is type nominally, so that `Age` is never equal to `U8` - the only way to unwrap the
    /// structural type inside `Age` is to unwrap the opaque, so `Age` = `@Age U8`.
    Opaque,
}

impl AliasKind {
    pub fn as_str(&self) -> &'static str {
        match self {
            AliasKind::Structural => "alias",
            AliasKind::Opaque => "opaque",
        }
    }
}

#[derive(Clone, Debug, PartialEq, Eq)]
pub struct AliasVar {
    pub name: Lowercase,
    pub var: Variable,
    /// `Some` if this variable is bound to abilities; `None` otherwise.
    pub opt_bound_abilities: Option<AbilitySet>,
}

impl AliasVar {
    pub fn unbound(name: Lowercase, var: Variable) -> AliasVar {
        Self {
            name,
            var,
            opt_bound_abilities: None,
        }
    }
}

impl From<&AliasVar> for OptAbleVar {
    fn from(av: &AliasVar) -> OptAbleVar {
        OptAbleVar {
            var: av.var,
            opt_abilities: av.opt_bound_abilities.clone(),
        }
    }
}

#[derive(Clone, Copy, Debug, PartialEq, Eq)]
pub enum MemberImpl {
    /// The implementation is claimed to be at the given symbol.
    /// During solving we validate that the impl is really there.
    Impl(Symbol),
    /// The implementation is not present or does not match the expected member type.
    Error,
}

#[derive(Clone, Debug)]
pub struct Alias {
    pub region: Region,
    pub type_variables: Vec<Loc<AliasVar>>,

    /// lambda set variables, e.g. the one annotating the arrow in
    /// a |c|-> b
    pub lambda_set_variables: Vec<LambdaSet>,

    /// Extension variables that should be inferred in output positions, and closed in input
    /// positions.
    pub infer_ext_in_output_variables: Vec<Variable>,

    pub recursion_variables: MutSet<Variable>,

    pub typ: Type,

    pub kind: AliasKind,
}

impl Alias {
    pub fn header_region(&self) -> Region {
        Region::across_all(
            [self.region]
                .iter()
                .chain(self.type_variables.iter().map(|tv| &tv.region)),
        )
    }
}

#[derive(PartialEq, Eq, Debug, Clone)]
pub enum Mismatch {
    TypeMismatch,
    TypeNotInRange,
    DisjointLambdaSets,
    DoesNotImplementAbiity(Variable, Symbol),
}

pub type DoesNotImplementAbility = Vec<(ErrorType, Symbol)>;

#[derive(PartialEq, Eq, Clone, Hash)]
pub enum ErrorType {
    Infinite,
    Type(Symbol, Vec<ErrorType>),
    /// If the name was auto-generated, it will start with a `#`.
    FlexVar(Lowercase),
    RigidVar(Lowercase),
    /// If the name was auto-generated, it will start with a `#`.
    FlexAbleVar(Lowercase, AbilitySet),
    RigidAbleVar(Lowercase, AbilitySet),
    Record(SendMap<Lowercase, RecordField<ErrorType>>, TypeExt),
    Tuple(Vec<(usize, ErrorType)>, TypeExt),
    TagUnion(SendMap<TagName, Vec<ErrorType>>, TypeExt, Polarity),
    RecursiveTagUnion(
        Box<ErrorType>,
        SendMap<TagName, Vec<ErrorType>>,
        TypeExt,
        Polarity,
    ),
    Function(Vec<ErrorType>, Box<ErrorType>, Box<ErrorType>),
    Alias(Symbol, Vec<ErrorType>, Box<ErrorType>, AliasKind),
    Range(Vec<ErrorType>),
    Error,
}

impl std::fmt::Debug for ErrorType {
    fn fmt(&self, f: &mut fmt::Formatter<'_>) -> fmt::Result {
        // TODO remove clone
        write!(f, "{:?}", write_debug_error_type(self.clone()))
    }
}

impl ErrorType {
    pub fn unwrap_structural_alias(self) -> ErrorType {
        match self {
            ErrorType::Alias(_, _, real, AliasKind::Structural) => real.unwrap_structural_alias(),
            real => real,
        }
    }

    /// Adds all named type variables used in the type to a set.
    pub fn add_names(&self, taken: &mut MutSet<Lowercase>) {
        use ErrorType::*;
        match self {
            Infinite => {}
            Type(_, ts) => ts.iter().for_each(|t| t.add_names(taken)),
            FlexVar(v) | RigidVar(v) | FlexAbleVar(v, _) | RigidAbleVar(v, _) => {
                taken.insert(v.clone());
            }
            Record(fields, ext) => {
                fields
                    .iter()
                    .for_each(|(_, t)| t.as_inner().add_names(taken));
                ext.add_names(taken);
            }
            Tuple(elems, ext) => {
                elems.iter().for_each(|(_, t)| t.add_names(taken));
                ext.add_names(taken);
            }
            TagUnion(tags, ext, _) => {
                tags.iter()
                    .for_each(|(_, ts)| ts.iter().for_each(|t| t.add_names(taken)));
                ext.add_names(taken);
            }
            RecursiveTagUnion(t, tags, ext, _) => {
                t.add_names(taken);
                tags.iter()
                    .for_each(|(_, ts)| ts.iter().for_each(|t| t.add_names(taken)));
                ext.add_names(taken);
            }
            Function(args, capt, ret) => {
                args.iter().for_each(|t| t.add_names(taken));
                capt.add_names(taken);
                ret.add_names(taken);
            }
            Alias(_, ts, t, _) => {
                ts.iter().for_each(|t| {
                    t.add_names(taken);
                });
                t.add_names(taken);
            }
            Range(ts) => {
                ts.iter().for_each(|t| {
                    t.add_names(taken);
                });
            }
            Error => {}
        }
    }
}

pub fn write_error_type(interns: &Interns, error_type: ErrorType) -> String {
    let mut buf = String::new();
    write_error_type_help(interns, error_type, &mut buf, Parens::Unnecessary);

    buf
}

fn write_error_type_help(
    interns: &Interns,
    error_type: ErrorType,
    buf: &mut String,
    parens: Parens,
) {
    use ErrorType::*;

    match error_type {
        Infinite => buf.push('∞'),
        Error => buf.push('?'),
        FlexVar(name) => buf.push_str(name.as_str()),
        RigidVar(name) => buf.push_str(name.as_str()),
        Type(symbol, arguments) => {
            let write_parens = parens == Parens::InTypeParam && !arguments.is_empty();

            if write_parens {
                buf.push('(');
            }
            buf.push_str(symbol.as_str(interns));

            for arg in arguments {
                buf.push(' ');

                write_error_type_help(interns, arg, buf, Parens::InTypeParam);
            }

            if write_parens {
                buf.push(')');
            }
        }
        Alias(Symbol::NUM_NUM, mut arguments, _actual, _) => {
            debug_assert!(arguments.len() == 1);

            let argument = arguments.remove(0);

            match argument {
                Type(Symbol::NUM_INTEGER, _) => {
                    buf.push_str("Int");
                }
                Type(Symbol::NUM_FLOATINGPOINT, _) => {
                    buf.push_str("F64");
                }
                other => {
                    let write_parens = parens == Parens::InTypeParam;

                    if write_parens {
                        buf.push('(');
                    }
                    buf.push_str("Num ");
                    write_error_type_help(interns, other, buf, Parens::InTypeParam);

                    if write_parens {
                        buf.push(')');
                    }
                }
            }
        }
        Function(arguments, _closure, result) => {
            let write_parens = parens != Parens::Unnecessary;

            if write_parens {
                buf.push(')');
            }

            let mut it = arguments.into_iter().peekable();

            while let Some(arg) = it.next() {
                write_error_type_help(interns, arg, buf, Parens::InFn);
                if it.peek().is_some() {
                    buf.push_str(", ");
                }
            }

            buf.push_str(" -> ");

            write_error_type_help(interns, *result, buf, Parens::InFn);

            if write_parens {
                buf.push(')');
            }
        }
        Record(fields, ext) => {
            buf.push('{');

            for (label, field) in fields {
                use RecordField::*;

                buf.push_str(label.as_str());

                let content = match field {
                    Optional(content) | RigidOptional(content) => {
                        buf.push_str(" ? ");
                        content
                    }
                    Required(content) | Demanded(content) | RigidRequired(content) => {
                        buf.push_str(" : ");
                        content
                    }
                };

                write_error_type_help(interns, content, buf, Parens::Unnecessary);
            }

            buf.push('}');
            write_type_ext(ext, buf);
        }

        other => todo!("cannot format {:?} yet", other),
    }
}

pub fn write_debug_error_type(error_type: ErrorType) -> String {
    let mut buf = String::new();
    write_debug_error_type_help(error_type, &mut buf, Parens::Unnecessary);

    buf
}

fn write_debug_error_type_help(error_type: ErrorType, buf: &mut String, parens: Parens) {
    use ErrorType::*;

    match error_type {
        Infinite => buf.push('∞'),
        Error => buf.push('?'),
        FlexVar(name) | RigidVar(name) => buf.push_str(name.as_str()),
        FlexAbleVar(name, symbol) | RigidAbleVar(name, symbol) => {
            let write_parens = parens == Parens::InTypeParam;
            if write_parens {
                buf.push('(');
            }
            buf.push_str(name.as_str());
<<<<<<< HEAD
            write!(buf, "{} {:?}", roc_parse::keyword::IMPLEMENTS, symbol).unwrap();
=======
            write!(buf, "has {symbol:?}").unwrap();
>>>>>>> 2bd998a2
            if write_parens {
                buf.push(')');
            }
        }
        Type(symbol, arguments) => {
            let write_parens = parens == Parens::InTypeParam && !arguments.is_empty();

            if write_parens {
                buf.push('(');
            }
            write!(buf, "{symbol:?}").unwrap();

            for arg in arguments {
                buf.push(' ');

                write_debug_error_type_help(arg, buf, Parens::InTypeParam);
            }

            if write_parens {
                buf.push(')');
            }
        }
        Alias(Symbol::NUM_NUM, mut arguments, _actual, _) => {
            debug_assert!(arguments.len() == 1);

            let argument = arguments.remove(0);

            match argument {
                Type(Symbol::NUM_INTEGER, _) => {
                    buf.push_str("Int");
                }
                Type(Symbol::NUM_FLOATINGPOINT, _) => {
                    buf.push_str("F64");
                }
                other => {
                    let write_parens = parens == Parens::InTypeParam;

                    if write_parens {
                        buf.push('(');
                    }
                    buf.push_str("Num ");
                    write_debug_error_type_help(other, buf, Parens::InTypeParam);

                    if write_parens {
                        buf.push(')');
                    }
                }
            }
        }
        Alias(symbol, arguments, _actual, _) => {
            let write_parens = parens == Parens::InTypeParam && !arguments.is_empty();

            if write_parens {
                buf.push('(');
            }
            write!(buf, "{symbol:?}").unwrap();

            for arg in arguments {
                buf.push(' ');

                write_debug_error_type_help(arg, buf, Parens::InTypeParam);
            }

            // useful for debugging
            let write_out_alias = true;
            if write_out_alias {
                buf.push_str("[[ but really ");
                write_debug_error_type_help(*_actual, buf, Parens::Unnecessary);
                buf.push_str("]]");
            }

            if write_parens {
                buf.push(')');
            }
        }
        Function(arguments, _closure, result) => {
            let write_parens = parens != Parens::Unnecessary;

            if write_parens {
                buf.push('(');
            }

            let mut it = arguments.into_iter().peekable();

            while let Some(arg) = it.next() {
                write_debug_error_type_help(arg, buf, Parens::InFn);
                if it.peek().is_some() {
                    buf.push_str(", ");
                }
            }

            buf.push_str(" -> ");

            write_debug_error_type_help(*result, buf, Parens::InFn);

            if write_parens {
                buf.push(')');
            }
        }
        Record(fields, ext) => {
            buf.push('{');

            for (label, field) in fields {
                use RecordField::*;

                buf.push_str(label.as_str());

                let content = match field {
                    Optional(content) | RigidOptional(content) => {
                        buf.push_str(" ? ");
                        content
                    }
                    Required(content) | Demanded(content) | RigidRequired(content) => {
                        buf.push_str(" : ");
                        content
                    }
                };

                write_debug_error_type_help(content, buf, Parens::Unnecessary);
            }

            buf.push('}');
            write_type_ext(ext, buf);
        }
        Tuple(elems, ext) => {
            buf.push('(');

            for (_index, elem) in elems {
                write_debug_error_type_help(elem, buf, Parens::Unnecessary);
            }

            buf.push(')');
            write_type_ext(ext, buf);
        }
        TagUnion(tags, ext, _pol) => {
            buf.push('[');

            let mut it = tags.into_iter().peekable();

            while let Some((tag, args)) = it.next() {
                write!(buf, "{tag:?}").unwrap();
                for arg in args {
                    buf.push(' ');
                    write_debug_error_type_help(arg, buf, Parens::InTypeParam);
                }

                if it.peek().is_some() {
                    buf.push_str(", ");
                }
            }

            buf.push(']');
            write_type_ext(ext, buf);
        }
        RecursiveTagUnion(rec, tags, ext, _pol) => {
            buf.push('[');

            let mut it = tags.into_iter().peekable();
            while let Some((tag, args)) = it.next() {
                write!(buf, "{tag:?}").unwrap();
                for arg in args {
                    buf.push(' ');
                    write_debug_error_type_help(arg, buf, Parens::Unnecessary);
                }

                if it.peek().is_some() {
                    buf.push_str(", ");
                }
            }

            buf.push(']');
            write_type_ext(ext, buf);

            buf.push_str(" as ");

            write_debug_error_type_help(*rec, buf, Parens::Unnecessary);
        }
        Range(types) => {
            buf.push('<');

            let mut it = types.into_iter().peekable();
            while let Some(typ) = it.next() {
                write_debug_error_type_help(typ, buf, Parens::Unnecessary);

                if it.peek().is_some() {
                    buf.push_str(", ");
                }
            }

            buf.push('>');
        }
    }
}

#[derive(PartialEq, Eq, Debug, Clone, Hash)]
pub enum TypeExt {
    Closed,
    FlexOpen(Lowercase),
    RigidOpen(Lowercase),
}

impl TypeExt {
    pub fn add_names(&self, taken: &mut MutSet<Lowercase>) {
        use TypeExt::*;
        match self {
            Closed => {}
            FlexOpen(n) | RigidOpen(n) => {
                taken.insert(n.clone());
            }
        }
    }
}

fn write_type_ext(ext: TypeExt, buf: &mut String) {
    use TypeExt::*;
    match ext {
        Closed => {}
        FlexOpen(lowercase) | RigidOpen(lowercase) => {
            buf.push_str(lowercase.as_str());
        }
    }
}

static THE_LETTER_A: u32 = 'a' as u32;

/// Generates a fresh type variable name, composed of lowercase alphabetic characters in sequence.
pub fn name_type_var<I, F: FnMut(&I, &str) -> bool>(
    prefix: &str,
    letters_used: u32,
    taken: &mut impl Iterator<Item = I>,
    mut predicate: F,
) -> (Lowercase, u32) {
    // TODO we should arena-allocate this String,
    // so all the strings in the entire pass only require ~1 allocation.
    let mut buf = String::with_capacity(prefix.len() + (letters_used as usize) / 26 + 1);

    buf.push_str(prefix);

    let is_taken = {
        let mut remaining = letters_used as i32;

        while remaining >= 0 {
            buf.push(std::char::from_u32(THE_LETTER_A + ((remaining as u32) % 26)).unwrap());
            remaining -= 26;
        }

        let generated_name: &str = buf.as_str();

        taken.any(|item| predicate(&item, generated_name))
    };

    if is_taken {
        // If the generated name is already taken, try again.
        name_type_var(prefix, letters_used + 1, taken, predicate)
    } else {
        (buf.into(), letters_used + 1)
    }
}

/// Generates a fresh type variable name given a hint, composed of the hint as a prefix and a
/// number as a suffix. For example, given hint `a` we'll name the variable `a`, `a1`, or `a27`.
pub fn name_type_var_with_hint<I, F: FnMut(&I, &str) -> bool>(
    prefix: &str,
    hint: &str,
    taken: &mut impl Iterator<Item = I>,
    mut predicate: F,
) -> Lowercase {
    if !taken.any(|item| predicate(&item, hint)) {
        return format!("{prefix}{hint}").into();
    }

    let mut i = 0;
    loop {
        i += 1;
        let cand = format!("{prefix}{hint}{i}");

        if !taken.any(|item| predicate(&item, &cand)) {
            return cand.into();
        }
    }
}

#[derive(Debug, Copy, Clone)]
pub struct RecordFieldsError;

pub fn gather_fields_unsorted_iter(
    subs: &Subs,
    other_fields: RecordFields,
    mut var: Variable,
) -> Result<
    (
        impl Iterator<Item = (&Lowercase, RecordField<Variable>)> + '_,
        Variable,
    ),
    RecordFieldsError,
> {
    use crate::subs::Content::*;
    use crate::subs::FlatType::*;

    let mut stack = vec![other_fields];

    loop {
        match subs.get_content_without_compacting(var) {
            Structure(Record(sub_fields, sub_ext)) => {
                stack.push(*sub_fields);

                if var == Variable::EMPTY_RECORD {
                    break;
                } else {
                    var = *sub_ext;
                }
            }

            Alias(_, _, actual_var, _) => {
                // TODO according to elm/compiler: "TODO may be dropping useful alias info here"
                var = *actual_var;
            }

            Structure(EmptyRecord) => break,
            FlexVar(_) | FlexAbleVar(..) => break,

            // TODO investigate apparently this one pops up in the reporting tests!
            RigidVar(_) | RigidAbleVar(..) => break,

            // Stop on errors in the record
            Error => break,

            _ => return Err(RecordFieldsError),
        }
    }

    let it = stack
        .into_iter()
        .flat_map(|fields| fields.iter_all())
        .map(move |(i1, i2, i3)| {
            let field_name: &Lowercase = &subs[i1];
            let variable = subs[i2];
            let record_field: RecordField<Variable> = subs[i3].map(|_| variable);

            (field_name, record_field)
        });

    Ok((it, var))
}

#[derive(Debug, Copy, Clone)]
pub struct TupleElemsError;

pub fn gather_tuple_elems_unsorted_iter(
    subs: &Subs,
    other_elems: TupleElems,
    mut var: Variable,
) -> Result<(impl Iterator<Item = (usize, Variable)> + '_, Variable), TupleElemsError> {
    use crate::subs::Content::*;
    use crate::subs::FlatType::*;

    let mut stack = vec![other_elems];

    loop {
        match subs.get_content_without_compacting(var) {
            Structure(Tuple(sub_elems, sub_ext)) => {
                stack.push(*sub_elems);

                if var == Variable::EMPTY_TUPLE {
                    break;
                } else {
                    var = *sub_ext;
                }
            }

            Alias(_, _, actual_var, _) => {
                // TODO according to elm/compiler: "TODO may be dropping useful alias info here"
                var = *actual_var;
            }

            FlexVar(_) | FlexAbleVar(..) => break,

            // TODO investigate apparently this one pops up in the reporting tests!
            RigidVar(_) | RigidAbleVar(..) => break,

            // Stop on errors in the record
            Error => break,

            _ => return Err(TupleElemsError),
        }
    }

    let it = stack
        .into_iter()
        .flat_map(|elems| elems.iter_all())
        .map(move |(i1, i2)| {
            let elem_index: &usize = &subs[i1];
            let variable = subs[i2];

            (*elem_index, variable)
        });

    Ok((it, var))
}

pub fn gather_fields(
    subs: &Subs,
    other_fields: RecordFields,
    var: Variable,
) -> Result<RecordStructure, RecordFieldsError> {
    let (it, ext) = gather_fields_unsorted_iter(subs, other_fields, var)?;

    let mut result: Vec<_> = it
        .map(|(ref_label, field)| (ref_label.clone(), field))
        .collect();

    result.sort_by(|(a, _), (b, _)| a.cmp(b));

    Ok(RecordStructure {
        fields: result,
        ext,
    })
}

pub fn gather_tuple_elems(
    subs: &Subs,
    other_elems: TupleElems,
    var: Variable,
) -> Result<TupleStructure, TupleElemsError> {
    let (it, ext) = gather_tuple_elems_unsorted_iter(subs, other_elems, var)?;

    let mut result: Vec<_> = it.collect();

    result.sort_by(|(a, _), (b, _)| a.cmp(b));

    Ok(TupleStructure { elems: result, ext })
}

#[derive(Debug)]
pub enum GatherTagsError {
    NotATagUnion(Variable),
}

/// Gathers tag payloads of a type, assuming it is a tag.
///
/// If the given type is unbound or an error, no payloads are returned.
///
/// If the given type cannot be seen as a tag, unbound type, or error, this
/// function returns an error.
pub fn gather_tags_unsorted_iter(
    subs: &Subs,
    other_fields: UnionTags,
    mut ext: TagExt,
) -> Result<
    (
        impl Iterator<Item = (&TagName, VariableSubsSlice)> + '_,
        TagExt,
    ),
    GatherTagsError,
> {
    use crate::subs::Content::*;
    use crate::subs::FlatType::*;

    let mut stack = vec![other_fields];

    loop {
        match subs.get_content_without_compacting(ext.var()) {
            Structure(TagUnion(sub_fields, sub_ext)) => {
                stack.push(*sub_fields);

                ext = *sub_ext;
            }

            Structure(FunctionOrTagUnion(_tag_name_index, _, _sub_ext)) => {
                todo!("this variant does not use SOA yet, and therefore this case is unreachable right now")
                // let sub_fields: UnionTags = (*tag_name_index).into();
                // stack.push(sub_fields);
                //
                // var = *sub_ext;
            }

            Structure(RecursiveTagUnion(_, _sub_fields, _sub_ext)) => {
                todo!("this variant does not use SOA yet, and therefore this case is unreachable right now")
                // stack.push(*sub_fields);
                //
                // var = *sub_ext;
            }

            Alias(_, _, actual_var, _) => {
                debug_assert!(matches!(ext, TagExt::Any(..)));
                ext = TagExt::Any(*actual_var);
            }

            Structure(EmptyTagUnion) => break,
            FlexVar(_) | FlexAbleVar(_, _) => break,

            // TODO investigate, this likely can happen when there is a type error
            RigidVar(_) | RigidAbleVar(_, _) => break,

            Error => break,

            _ => return Err(GatherTagsError::NotATagUnion(ext.var())),
        }
    }

    let it = stack
        .into_iter()
        .flat_map(|union_tags| union_tags.iter_all())
        .map(move |(i1, i2)| {
            let tag_name: &TagName = &subs[i1];
            let subs_slice = subs[i2];

            (tag_name, subs_slice)
        });

    Ok((it, ext))
}

pub fn gather_tags_slices(
    subs: &Subs,
    other_fields: UnionTags,
    ext: TagExt,
) -> Result<(Vec<(TagName, VariableSubsSlice)>, TagExt), GatherTagsError> {
    let (it, ext) = gather_tags_unsorted_iter(subs, other_fields, ext)?;

    let mut result: Vec<_> = it
        .map(|(ref_label, field): (_, VariableSubsSlice)| (ref_label.clone(), field))
        .collect();

    result.sort_by(|(a, _), (b, _)| a.cmp(b));

    Ok((result, ext))
}

pub fn gather_tags(
    subs: &Subs,
    other_fields: UnionTags,
    ext: TagExt,
) -> Result<TagUnionStructure, GatherTagsError> {
    let (it, ext) = gather_tags_unsorted_iter(subs, other_fields, ext)?;

    let mut result: Vec<_> = it
        .map(|(ref_label, field): (_, VariableSubsSlice)| {
            (ref_label.clone(), subs.get_subs_slice(field))
        })
        .collect();

    result.sort_by(|(a, _), (b, _)| a.cmp(b));

    Ok(TagUnionStructure {
        fields: result,
        ext,
    })
}

fn instantiate_lambda_sets_as_unspecialized(
    typ: &mut Type,
    able_var: Variable,
    ability_member: Symbol,
) {
    // REGION-ORDERING: done in pre-order via the following pseudo code:
    //
    // Type_function = \region ->
    // 	let left_type, new_region = Type (region + 1)
    //   let right_type, new_region = Type (new_region)
    //   let func_type = left_type -[Lambda region]-> right_type
    //   (func_type, new_region)
    //
    // Since we want to pop types in pre-order, they should be pushed onto the
    // stack in post-order
    let mut stack = vec![typ];
    let mut region = 0;

    let mut new_uls = || {
        region += 1;
        Type::UnspecializedLambdaSet {
            unspecialized: Uls(able_var, ability_member, region),
        }
    };

    while let Some(typ) = stack.pop() {
        match typ {
            Type::EmptyRec => {}
            Type::EmptyTagUnion => {}
            Type::Function(args, lambda_set, ret) => {
                debug_assert!(
                    matches!(**lambda_set, Type::Variable(..)),
                    "lambda set already bound"
                );

                **lambda_set = new_uls();
                stack.push(ret);
                stack.extend(args.iter_mut().rev());
            }
            Type::Record(fields, ext) => {
                stack.extend(ext.iter_mut());
                for (_, x) in fields.iter_mut() {
                    stack.push(x.as_inner_mut());
                }
            }
            Type::Tuple(elems, ext) => {
                stack.extend(ext.iter_mut());
                for (_, x) in elems.iter_mut() {
                    stack.push(x);
                }
            }
            Type::TagUnion(tags, ext) | Type::RecursiveTagUnion(_, tags, ext) => {
                stack.extend(ext.iter_mut());
                for (_, ts) in tags {
                    for t in ts.iter_mut().rev() {
                        stack.push(t);
                    }
                }
            }
            Type::FunctionOrTagUnion(_, _, ext) => {
                stack.extend(ext.iter_mut());
            }
            Type::ClosureTag {
                name: _,
                captures,
                ambient_function: _,
            } => {
                stack.extend(captures.iter_mut().rev());
            }
            Type::UnspecializedLambdaSet { .. } => {
                internal_error!("attempting to re-instantiate ULS")
            }
            Type::DelayedAlias(AliasCommon {
                symbol: _,
                type_arguments,
                lambda_set_variables,
                infer_ext_in_output_types: _, // these are irrelevant for ULS instantiation, since they're inferred or closed
            }) => {
                for lambda_set in lambda_set_variables.iter_mut() {
                    debug_assert!(matches!(lambda_set.0, Type::Variable(_)));
                    lambda_set.0 = new_uls();
                }
                stack.extend(type_arguments.iter_mut().rev().map(|ta| &mut ta.value.typ));
            }
            Type::Alias {
                symbol: _,
                type_arguments,
                lambda_set_variables,
                infer_ext_in_output_types: _, // these are irrelevant for ULS instantiation, since they're inferred
                actual,
                kind: _,
            } => {
                for lambda_set in lambda_set_variables.iter_mut() {
                    debug_assert!(matches!(lambda_set.0, Type::Variable(_)));
                    lambda_set.0 = new_uls();
                }
                stack.push(actual);
                stack.extend(type_arguments.iter_mut().rev().map(|t| &mut t.typ));
            }
            Type::Apply(_sym, args, _region) => {
                stack.extend(args.iter_mut().rev().map(|t| &mut t.value));
            }
            Type::Variable(_) => {}
            Type::RangedNumber(_) => {}
            Type::Error => {}
        }
    }
}

#[cfg(test)]
mod test {
    use super::*;

    #[test]
    fn instantiate_lambda_sets_as_unspecialized() {
        let mut var_store = VarStore::default();
        let l1 = Box::new(Type::Variable(var_store.fresh()));
        let l2 = Box::new(Type::Variable(var_store.fresh()));
        let l3 = Box::new(Type::Variable(var_store.fresh()));
        let mut typ = Type::Function(
            vec![Type::Function(vec![], l2, Box::new(Type::EmptyRec))],
            l1,
            Box::new(Type::TagUnion(
                vec![(
                    TagName("A".into()),
                    vec![Type::Function(vec![], l3, Box::new(Type::EmptyRec))],
                )],
                TypeExtension::Closed,
            )),
        );

        let able_var = var_store.fresh();
        let member = Symbol::UNDERSCORE;
        typ.instantiate_lambda_sets_as_unspecialized(able_var, member);

        macro_rules! check_uls {
            ($typ:expr, $region:literal) => {{
                match $typ {
                    Type::UnspecializedLambdaSet {
                        unspecialized: Uls(var1, member1, $region),
                    } => {
                        assert!(var1 == able_var && member1 == member)
                    }
                    _ => panic!(),
                }
            }};
        }

        match typ {
            Type::Function(args, l1, ret) => {
                check_uls!(*l1, 1);

                match args.as_slice() {
                    [Type::Function(args, l2, ret)] => {
                        check_uls!(**l2, 2);
                        assert!(args.is_empty());
                        assert!(matches!(**ret, Type::EmptyRec));
                    }
                    _ => panic!(),
                }

                match *ret {
                    Type::TagUnion(tags, TypeExtension::Closed) => match tags.as_slice() {
                        [(name, args)] => {
                            assert_eq!(name.0.as_str(), "A");
                            match args.as_slice() {
                                [Type::Function(args, l3, ret)] => {
                                    check_uls!(**l3, 3);
                                    assert!(args.is_empty());
                                    assert!(matches!(**ret, Type::EmptyRec));
                                }
                                _ => panic!(),
                            }
                        }
                        _ => panic!(),
                    },
                    _ => panic!(),
                }
            }
            _ => panic!(),
        }
    }
}<|MERGE_RESOLUTION|>--- conflicted
+++ resolved
@@ -3819,11 +3819,7 @@
                 buf.push('(');
             }
             buf.push_str(name.as_str());
-<<<<<<< HEAD
             write!(buf, "{} {:?}", roc_parse::keyword::IMPLEMENTS, symbol).unwrap();
-=======
-            write!(buf, "has {symbol:?}").unwrap();
->>>>>>> 2bd998a2
             if write_parens {
                 buf.push(')');
             }
