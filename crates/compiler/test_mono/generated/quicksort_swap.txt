--- conflicted
+++ resolved
@@ -1,86 +1,43 @@
-<<<<<<< HEAD
-procedure List.2 (List.74, List.75):
-    let List.284 : U64 = CallByName List.6 List.74;
-    let List.280 : Int1 = CallByName Num.22 List.75 List.284;
-    if List.280 then
-        let List.282 : I64 = CallByName List.60 List.74 List.75;
-        let List.281 : [C {}, C I64] = Ok List.282;
-        ret List.281;
+procedure List.2 (List.75, List.76):
+    let List.304 : U64 = CallByName List.6 List.75;
+    let List.300 : Int1 = CallByName Num.22 List.76 List.304;
+    if List.300 then
+        let List.302 : I64 = CallByName List.60 List.75 List.76;
+        let List.301 : [C {}, C I64] = Ok List.302;
+        ret List.301;
     else
-        let List.279 : {} = Struct {};
-        let List.278 : [C {}, C I64] = Err List.279;
-        ret List.278;
+        let List.299 : {} = Struct {};
+        let List.298 : [C {}, C I64] = Err List.299;
+        ret List.298;
 
-procedure List.3 (List.83, List.84, List.85):
-    let List.268 : {List I64, I64} = CallByName List.57 List.83 List.84 List.85;
-    let List.267 : List I64 = StructAtIndex 0 List.268;
-    inc List.267;
-    dec List.268;
-    ret List.267;
+procedure List.3 (List.84, List.85, List.86):
+    let List.288 : {List I64, I64} = CallByName List.57 List.84 List.85 List.86;
+    let List.287 : List I64 = StructAtIndex 0 List.288;
+    inc List.287;
+    dec List.288;
+    ret List.287;
 
-procedure List.57 (List.80, List.81, List.82):
-    let List.290 : U64 = CallByName List.6 List.80;
-    let List.287 : Int1 = CallByName Num.22 List.81 List.290;
-    if List.287 then
-        let List.288 : {List I64, I64} = CallByName List.61 List.80 List.81 List.82;
-        ret List.288;
+procedure List.57 (List.81, List.82, List.83):
+    let List.310 : U64 = CallByName List.6 List.81;
+    let List.307 : Int1 = CallByName Num.22 List.82 List.310;
+    if List.307 then
+        let List.308 : {List I64, I64} = CallByName List.61 List.81 List.82 List.83;
+        ret List.308;
     else
-        let List.286 : {List I64, I64} = Struct {List.80, List.82};
-        ret List.286;
+        let List.306 : {List I64, I64} = Struct {List.81, List.83};
+        ret List.306;
 
 procedure List.6 (#Attr.2):
-    let List.291 : U64 = lowlevel ListLen #Attr.2;
-    ret List.291;
+    let List.311 : U64 = lowlevel ListLen #Attr.2;
+    ret List.311;
 
 procedure List.60 (#Attr.2, #Attr.3):
-    let List.292 : I64 = lowlevel ListGetUnsafe #Attr.2 #Attr.3;
-    ret List.292;
+    let List.312 : I64 = lowlevel ListGetUnsafe #Attr.2 #Attr.3;
+    ret List.312;
 
 procedure List.61 (#Attr.2, #Attr.3, #Attr.4):
-    let List.289 : {List I64, I64} = lowlevel ListReplaceUnsafe #Attr.2 #Attr.3 #Attr.4;
-    ret List.289;
-=======
-procedure List.2 (List.73, List.74):
-    let List.279 : U64 = CallByName List.6 List.73;
-    let List.275 : Int1 = CallByName Num.22 List.74 List.279;
-    if List.275 then
-        let List.277 : I64 = CallByName List.60 List.73 List.74;
-        let List.276 : [C {}, C I64] = Ok List.277;
-        ret List.276;
-    else
-        let List.274 : {} = Struct {};
-        let List.273 : [C {}, C I64] = Err List.274;
-        ret List.273;
-
-procedure List.3 (List.82, List.83, List.84):
-    let List.263 : {List I64, I64} = CallByName List.57 List.82 List.83 List.84;
-    let List.262 : List I64 = StructAtIndex 0 List.263;
-    inc List.262;
-    dec List.263;
-    ret List.262;
-
-procedure List.57 (List.79, List.80, List.81):
-    let List.285 : U64 = CallByName List.6 List.79;
-    let List.282 : Int1 = CallByName Num.22 List.80 List.285;
-    if List.282 then
-        let List.283 : {List I64, I64} = CallByName List.61 List.79 List.80 List.81;
-        ret List.283;
-    else
-        let List.281 : {List I64, I64} = Struct {List.79, List.81};
-        ret List.281;
-
-procedure List.6 (#Attr.2):
-    let List.286 : U64 = lowlevel ListLen #Attr.2;
-    ret List.286;
-
-procedure List.60 (#Attr.2, #Attr.3):
-    let List.287 : I64 = lowlevel ListGetUnsafe #Attr.2 #Attr.3;
-    ret List.287;
-
-procedure List.61 (#Attr.2, #Attr.3, #Attr.4):
-    let List.284 : {List I64, I64} = lowlevel ListReplaceUnsafe #Attr.2 #Attr.3 #Attr.4;
-    ret List.284;
->>>>>>> af0e0d99
+    let List.309 : {List I64, I64} = lowlevel ListReplaceUnsafe #Attr.2 #Attr.3 #Attr.4;
+    ret List.309;
 
 procedure Num.22 (#Attr.2, #Attr.3):
     let Num.275 : Int1 = lowlevel NumLt #Attr.2 #Attr.3;
