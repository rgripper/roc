--- conflicted
+++ resolved
@@ -326,7 +326,6 @@
 ## If a situation like this comes up, a slice can be turned into a separate string by using [`Str.concat`](https://www.roc-lang.org/builtins/Str#concat) to concatenate the slice onto an empty string (or one created with [`Str.withCapacity`](https://www.roc-lang.org/builtins/Str#withCapacity)).
 ##
 ## Currently, the only way to get seamless slices of strings is by calling certain `Str` functions which return them. In general, `Str` functions which accept a string and return a subset of that string tend to do this. [`Str.trim`](https://www.roc-lang.org/builtins/Str#trim) is another example of a function which returns a seamless slice.
-<<<<<<< HEAD
 module [
     Utf8Problem,
     Utf8ByteProblem,
@@ -338,7 +337,6 @@
     countUtf8Bytes,
     toUtf8,
     fromUtf8,
-    fromUtf8Range,
     startsWith,
     endsWith,
     trim,
@@ -347,7 +345,6 @@
     toDec,
     toF64,
     toF32,
-    toNat,
     toU128,
     toI128,
     toU64,
@@ -375,58 +372,7 @@
 import Bool exposing [Bool]
 import Result exposing [Result]
 import List
-import Num exposing [Nat, Num, U8, U16, U32, U64, U128, I8, I16, I32, I64, I128, F32, F64, Dec]
-=======
-interface Str
-    exposes [
-        Utf8Problem,
-        Utf8ByteProblem,
-        concat,
-        isEmpty,
-        joinWith,
-        split,
-        repeat,
-        countUtf8Bytes,
-        toUtf8,
-        fromUtf8,
-        startsWith,
-        endsWith,
-        trim,
-        trimStart,
-        trimEnd,
-        toDec,
-        toF64,
-        toF32,
-        toU128,
-        toI128,
-        toU64,
-        toI64,
-        toU32,
-        toI32,
-        toU16,
-        toI16,
-        toU8,
-        toI8,
-        replaceEach,
-        replaceFirst,
-        replaceLast,
-        splitFirst,
-        splitLast,
-        walkUtf8,
-        walkUtf8WithIndex,
-        reserve,
-        releaseExcessCapacity,
-        withCapacity,
-        withPrefix,
-        contains,
-    ]
-    imports [
-        Bool.{ Bool, Eq },
-        Result.{ Result },
-        List,
-        Num.{ Num, U8, U16, U32, U64, U128, I8, I16, I32, I64, I128, F32, F64, Dec },
-    ]
->>>>>>> 9bf57d63
+import Num exposing [Num, U8, U16, U32, U64, U128, I8, I16, I32, I64, I128, F32, F64, Dec]
 
 Utf8ByteProblem : [
     InvalidStartByte,
