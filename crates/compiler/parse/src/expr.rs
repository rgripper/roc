--- conflicted
+++ resolved
@@ -13,16 +13,10 @@
     Ident,
 };
 use crate::parser::{
-<<<<<<< HEAD
-    self, backtrackable, increment_min_indent, line_min_indent, optional, reset_min_indent,
-    sep_by1, sep_by1_e, set_min_indent, specialize, specialize_ref, then, word1, word1_indent,
-    word2, EClosure, EExpect, EExpr, EIf, EImport, EInParens, EList, ENumber, EPattern, ERecord,
-=======
     self, backtrackable, byte, byte_indent, increment_min_indent, line_min_indent, optional,
     reset_min_indent, sep_by1, sep_by1_e, set_min_indent, specialize_err, specialize_err_ref, then,
-    two_bytes, EClosure, EExpect, EExpr, EIf, EInParens, EList, ENumber, EPattern, ERecord,
->>>>>>> 544f5e32
-    EString, EType, EWhen, Either, ParseResult, Parser,
+    two_bytes, EClosure, EExpect, EExpr, EIf, EImport, EInParens, EList, ENumber, EPattern,
+    ERecord, EString, EType, EWhen, Either, ParseResult, Parser,
 };
 use crate::pattern::{closure_param, loc_implements_parser};
 use crate::state::State;
@@ -318,20 +312,12 @@
 
 fn expr_start<'a>(options: ExprParseOptions) -> impl Parser<'a, Loc<Expr<'a>>, EExpr<'a>> {
     one_of![
-<<<<<<< HEAD
-        loc!(specialize(EExpr::If, if_expr_help(options))),
-        loc!(specialize(EExpr::When, when::expr_help(options))),
-        loc!(specialize(EExpr::Expect, expect_help(options))),
-        loc!(specialize(EExpr::Dbg, dbg_help(options))),
-        loc!(import_help(options)),
-        loc!(specialize(EExpr::Closure, closure_help(options))),
-=======
         loc!(specialize_err(EExpr::If, if_expr_help(options))),
         loc!(specialize_err(EExpr::When, when::expr_help(options))),
         loc!(specialize_err(EExpr::Expect, expect_help(options))),
         loc!(specialize_err(EExpr::Dbg, dbg_help(options))),
+        loc!(import_help(options)),
         loc!(specialize_err(EExpr::Closure, closure_help(options))),
->>>>>>> 544f5e32
         loc!(expr_operator_chain(options)),
         fail_expr_start_e()
     ]
@@ -879,7 +865,7 @@
 
 fn import<'a>() -> impl Parser<'a, ValueDef<'a>, EImport<'a>> {
     skip_first!(
-        parser::keyword_e(keyword::IMPORT, EImport::Import),
+        parser::keyword(keyword::IMPORT, EImport::Import),
         increment_min_indent(one_of!(import_body(), import_ingested_file_body()))
     )
 }
@@ -900,10 +886,10 @@
 fn imported_module_name<'a>() -> impl Parser<'a, ImportedModuleName<'a>, EImport<'a>> {
     record!(ImportedModuleName {
         package: optional(skip_second!(
-            specialize(|_, pos| EImport::PackageShorthand(pos), lowercase_ident()),
-            word1(b'.', EImport::PackageShorthandDot)
+            specialize_err(|_, pos| EImport::PackageShorthand(pos), lowercase_ident()),
+            byte(b'.', EImport::PackageShorthandDot)
         )),
-        name: specialize(|_, pos| EImport::ModuleName(pos), uppercase_ident()),
+        name: specialize_err(|_, pos| EImport::ModuleName(pos), uppercase_ident()),
     })
 }
 
@@ -918,7 +904,7 @@
             EImport::IndentAlias
         ),
         item: loc!(map!(
-            specialize(|_, pos| EImport::Alias(pos), uppercase_ident()),
+            specialize_err(|_, pos| EImport::Alias(pos), uppercase_ident()),
             ImportAlias::new
         ))
     })
@@ -942,10 +928,10 @@
             EImport::ExposingListStart,
         ),
         item: collection_trailing_sep_e!(
-            word1(b'[', EImport::ExposingListStart),
+            byte(b'[', EImport::ExposingListStart),
             loc!(import_exposed_name()),
-            word1(b',', EImport::ExposingListEnd),
-            word1(b']', EImport::ExposingListEnd),
+            byte(b',', EImport::ExposingListEnd),
+            byte(b']', EImport::ExposingListEnd),
             Spaced::SpaceBefore
         )
     })
@@ -955,7 +941,7 @@
 fn import_exposed_name<'a>(
 ) -> impl Parser<'a, crate::ast::Spaced<'a, crate::header::ExposedName<'a>>, EImport<'a>> {
     map!(
-        specialize(|_, pos| EImport::ExposedName(pos), unqualified_ident()),
+        specialize_err(|_, pos| EImport::ExposedName(pos), unqualified_ident()),
         |n| Spaced::Item(crate::header::ExposedName::new(n))
     )
 }
@@ -965,7 +951,7 @@
     map!(
         record!(IngestedFileImport {
             before_path: space0_e(EImport::IndentStart),
-            path: loc!(specialize(
+            path: loc!(specialize_err(
                 |_, pos| EImport::IngestedPath(pos),
                 string_literal::parse_str_literal()
             )),
@@ -988,7 +974,7 @@
             EImport::IndentAs,
             EImport::IndentIngestedName
         ),
-        item: specialize(EImport::IngestedName, loc!(module::typed_ident()))
+        item: specialize_err(EImport::IngestedName, loc!(module::typed_ident()))
     })
 }
 
@@ -2264,13 +2250,8 @@
     pub fn expr_help<'a>(options: ExprParseOptions) -> impl Parser<'a, Expr<'a>, EWhen<'a>> {
         map_with_arena!(
             and!(
-<<<<<<< HEAD
                 indented_seq_skip_first!(
-                    parser::keyword_e(keyword::WHEN, EWhen::When),
-=======
-                indented_seq!(
                     parser::keyword(keyword::WHEN, EWhen::When),
->>>>>>> 544f5e32
                     space0_around_e_no_after_indent_check(
                         specialize_err_ref(EWhen::Condition, expr_start(options)),
                         EWhen::IndentCondition,
@@ -2280,13 +2261,8 @@
                 // ambiguity. The formatter will fix it up.
                 //
                 // We require that branches are indented relative to the line containing the `is`.
-<<<<<<< HEAD
                 indented_seq_skip_first!(
-                    parser::keyword_e(keyword::IS, EWhen::Is),
-=======
-                indented_seq!(
                     parser::keyword(keyword::IS, EWhen::Is),
->>>>>>> 544f5e32
                     branches(options)
                 )
             ),
@@ -2580,7 +2556,7 @@
 fn import_help<'a>(options: ExprParseOptions) -> impl Parser<'a, Expr<'a>, EExpr<'a>> {
     move |arena: &'a Bump, state: State<'a>, min_indent: u32| {
         let (_, import_def, state) =
-            loc!(specialize(EExpr::Import, import())).parse(arena, state, min_indent)?;
+            loc!(specialize_err(EExpr::Import, import())).parse(arena, state, min_indent)?;
 
         let mut defs = Defs::default();
         defs.push_value_def(import_def.value, import_def.region, &[], &[]);
