--- conflicted
+++ resolved
@@ -1257,34 +1257,17 @@
         145 NUM_ADD_CHECKED_LOWLEVEL: "addCheckedLowlevel"
         146 NUM_SUB_CHECKED_LOWLEVEL: "subCheckedLowlevel"
         147 NUM_MUL_CHECKED_LOWLEVEL: "mulCheckedLowlevel"
-<<<<<<< HEAD
         148 NUM_MIN: "min"
         149 NUM_MAX: "max"
         150 NUM_BITWISE_NOT: "bitwiseNot"
         151 NUM_INT_CAST: "intCast"
         152 NUM_IS_APPROX_EQ: "isApproxEq"
-=======
-        148 NUM_BYTES_TO_U16_LOWLEVEL: "bytesToU16Lowlevel"
-        149 NUM_BYTES_TO_U32_LOWLEVEL: "bytesToU32Lowlevel"
-        150 NUM_BYTES_TO_U64_LOWLEVEL: "bytesToU64Lowlevel"
-        151 NUM_BYTES_TO_U128_LOWLEVEL: "bytesToU128Lowlevel"
-        152 NUM_COUNT_LEADING_ZERO_BITS: "countLeadingZeroBits"
-        153 NUM_COUNT_TRAILING_ZERO_BITS: "countTrailingZeroBits"
-        154 NUM_COUNT_ONE_BITS: "countOneBits"
-        155 NUM_ABS_DIFF: "absDiff"
-        156 NUM_IS_NAN: "isNaN"
-        157 NUM_IS_INFINITE: "isInfinite"
-        158 NUM_IS_FINITE: "isFinite"
-        159 NUM_MIN: "min"
-        160 NUM_MAX: "max"
-        161 NUM_E: "e"
-        162 NUM_PI: "pi"
-        163 NUM_TAU: "tau"
-        164 NUM_BITWISE_NOT: "bitwiseNot"
-        165 NUM_IS_APPROX_EQ: "isApproxEq"
-        166 NUM_DIV_TRUNC_UNCHECKED: "divTruncUnchecked" // traps on division by zero
-        167 NUM_REM_UNCHECKED: "remUnchecked" // traps on division by zero
->>>>>>> 5dbc16e3
+        153 NUM_BYTES_TO_U16_LOWLEVEL: "bytesToU16Lowlevel"
+        154 NUM_BYTES_TO_U32_LOWLEVEL: "bytesToU32Lowlevel"
+        155 NUM_BYTES_TO_U64_LOWLEVEL: "bytesToU64Lowlevel"
+        156 NUM_BYTES_TO_U128_LOWLEVEL: "bytesToU128Lowlevel"
+        157 NUM_DIV_TRUNC_UNCHECKED: "divTruncUnchecked" // traps on division by zero
+        158 NUM_REM_UNCHECKED: "remUnchecked" // traps on division by zero
     }
     4 BOOL: "Bool" => {
         0 BOOL_BOOL: "Bool" exposed_type=true // the Bool.Bool type alias
