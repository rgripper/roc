#![cfg(test)]

#[macro_use]
extern crate indoc;
#[macro_use]
extern crate pretty_assertions;
#[macro_use]
extern crate maplit;

extern crate bumpalo;
extern crate roc_collections;
extern crate roc_load_internal;
extern crate roc_module;

mod helpers;

use crate::helpers::fixtures_dir;
use bumpalo::Bump;
use roc_can::module::ExposedByModule;
use roc_load_internal::file::{
    ExecutionMode, LoadConfig, LoadResult, LoadStart, LoadingProblem, Threading,
};
use roc_load_internal::module::LoadedModule;
use roc_module::ident::ModuleName;
use roc_module::symbol::{Interns, ModuleId};
use roc_packaging::cache::RocCacheDir;
use roc_problem::can::Problem;
use roc_region::all::LineInfo;
use roc_reporting::report::RocDocAllocator;
use roc_reporting::report::{can_problem, DEFAULT_PALETTE};
use roc_reporting::report::{strip_colors, RenderTarget};
use roc_solve::FunctionKind;
use roc_target::TargetInfo;
use roc_types::pretty_print::name_and_print_var;
use roc_types::pretty_print::DebugPrint;
use std::collections::HashMap;
use std::path::PathBuf;

fn load_and_typecheck(
    arena: &Bump,
    filename: PathBuf,
    exposed_types: ExposedByModule,
    target_info: TargetInfo,
    function_kind: FunctionKind,
) -> Result<LoadedModule, LoadingProblem> {
    use LoadResult::*;

    let load_start = LoadStart::from_path(
        arena,
        filename,
        RenderTarget::Generic,
        RocCacheDir::Disallowed,
        DEFAULT_PALETTE,
    )?;
    let load_config = LoadConfig {
        target_info,
        function_kind,
        render: RenderTarget::Generic,
        palette: DEFAULT_PALETTE,
        threading: Threading::Single,
        exec_mode: ExecutionMode::Check,
    };

    match roc_load_internal::file::load(
        arena,
        load_start,
        exposed_types,
        Default::default(), // these tests will re-compile the builtins
        RocCacheDir::Disallowed,
        load_config,
    )? {
        Monomorphized(_) => unreachable!(""),
        TypeChecked(module) => Ok(module),
    }
}

const TARGET_INFO: roc_target::TargetInfo = roc_target::TargetInfo::default_x86_64();

// HELPERS

fn format_can_problems(
    problems: Vec<Problem>,
    home: ModuleId,
    interns: &Interns,
    filename: PathBuf,
    src: &str,
) -> String {
    use ven_pretty::DocAllocator;

    let src_lines: Vec<&str> = src.split('\n').collect();
    let lines = LineInfo::new(src);
    let alloc = RocDocAllocator::new(&src_lines, home, interns);
    let reports = problems
        .into_iter()
        .map(|problem| can_problem(&alloc, &lines, filename.clone(), problem).pretty(&alloc));

    let mut buf = String::new();
    alloc
        .stack(reports)
        .append(alloc.line())
        .1
        .render_raw(70, &mut roc_reporting::report::CiWrite::new(&mut buf))
        .unwrap();
    buf
}

fn multiple_modules(subdir: &str, files: Vec<(&str, &str)>) -> Result<LoadedModule, String> {
    let arena = Bump::new();
    let arena = &arena;

    match multiple_modules_help(subdir, arena, files) {
        Err(io_error) => panic!("IO trouble: {io_error:?}"),
        Ok(Err(LoadingProblem::FormattedReport(buf))) => Err(buf),
        Ok(Err(loading_problem)) => Err(format!("{loading_problem:?}")),
        Ok(Ok(mut loaded_module)) => {
            let home = loaded_module.module_id;
            let (filepath, src) = loaded_module.sources.get(&home).unwrap();

            let can_problems = loaded_module.can_problems.remove(&home).unwrap_or_default();
            if !can_problems.is_empty() {
                return Err(format_can_problems(
                    can_problems,
                    home,
                    &loaded_module.interns,
                    filepath.clone(),
                    src,
                ));
            }

            assert!(loaded_module
                .type_problems
                .remove(&home)
                .unwrap_or_default()
                .is_empty(),);

            Ok(loaded_module)
        }
    }
}

fn multiple_modules_help<'a>(
    subdir: &str,
    arena: &'a Bump,
    mut files: Vec<(&str, &str)>,
) -> Result<Result<LoadedModule, roc_load_internal::file::LoadingProblem<'a>>, std::io::Error> {
    use std::fs::{self, File};
    use std::io::Write;

    let mut file_handles: Vec<_> = Vec::new();

    // Use a deterministic temporary directory.
    // We can't have all tests use "tmp" because tests run in parallel,
    // so append the test name to the tmp path.
    let tmp = format!("tmp/{subdir}");
    let dir = roc_test_utils::TmpDir::new(&tmp);

    let app_module = files.pop().unwrap();

    for (name, source) in files {
        let mut filename = PathBuf::from(name);
        filename.set_extension("roc");
        let file_path = dir.path().join(filename.clone());

        // Create any necessary intermediate directories (e.g. /platform)
        fs::create_dir_all(file_path.parent().unwrap())?;

        let mut file = File::create(file_path)?;
        writeln!(file, "{source}")?;
        file_handles.push(file);
    }

    let result = {
        let (name, source) = app_module;

        let filename = PathBuf::from(name);
        let file_path = dir.path().join(filename);
        let full_file_path = file_path.clone();
        let mut file = File::create(file_path)?;
        writeln!(file, "{source}")?;
        file_handles.push(file);

        load_and_typecheck(
            arena,
            full_file_path,
            Default::default(),
            TARGET_INFO,
            FunctionKind::LambdaSet,
        )
    };

    Ok(result)
}

fn load_fixture(
    dir_name: &str,
    module_name: &str,
    subs_by_module: ExposedByModule,
) -> LoadedModule {
    let src_dir = fixtures_dir().join(dir_name);
    let filename = src_dir.join(format!("{module_name}.roc"));
    let arena = Bump::new();
    let loaded = load_and_typecheck(
        &arena,
        filename,
        subs_by_module,
        TARGET_INFO,
        FunctionKind::LambdaSet,
    );
    let mut loaded_module = match loaded {
        Ok(x) => x,
        Err(roc_load_internal::file::LoadingProblem::FormattedReport(report)) => {
            println!("{report}");
            panic!("{}", report);
        }
        Err(e) => panic!("{e:?}"),
    };

    let home = loaded_module.module_id;

    let (filepath, src) = loaded_module.sources.get(&home).unwrap();
    let can_problems = loaded_module.can_problems.remove(&home).unwrap_or_default();
    if !can_problems.is_empty() {
        panic!(
            "{}",
            format_can_problems(
                can_problems,
                home,
                &loaded_module.interns,
                filepath.clone(),
                src,
            )
        );
    }

    assert!(loaded_module
        .type_problems
        .remove(&home)
        .unwrap_or_default()
        .is_empty());

    let expected_name = loaded_module
        .interns
        .module_ids
        .get_name(loaded_module.module_id)
        .expect("Test ModuleID not found in module_ids");

    // App module names are hardcoded and not based on anything user-specified
    if expected_name.as_str() != ModuleName::APP {
        assert_eq!(&expected_name.as_str(), &module_name);
    }

    loaded_module
}

fn expect_types(mut loaded_module: LoadedModule, mut expected_types: HashMap<&str, &str>) {
    let home = loaded_module.module_id;
    let mut subs = loaded_module.solved.into_inner();

    assert_eq!(
        loaded_module.can_problems.remove(&home).unwrap_or_default(),
        Vec::new()
    );
    assert!(loaded_module
        .type_problems
        .remove(&home)
        .unwrap_or_default()
        .is_empty());

    let debug_print = DebugPrint::NOTHING;

    let interns = &loaded_module.interns;
    let declarations = loaded_module.declarations_by_id.remove(&home).unwrap();
    for index in 0..declarations.len() {
        use roc_can::expr::DeclarationTag::*;

        match declarations.declarations[index] {
            Value | Function(_) | Recursive(_) | TailRecursive(_) => {
                let symbol = declarations.symbols[index].value;
                let expr_var = declarations.variables[index];

                let actual_str =
                    name_and_print_var(expr_var, &mut subs, home, interns, debug_print);
                let fully_qualified = symbol.fully_qualified(interns, home).to_string();
                let expected_type = expected_types
                    .remove(fully_qualified.as_str())
                    .unwrap_or_else(|| {
                        panic!("Defs included an unexpected symbol: {fully_qualified:?}")
                    });

                assert_eq!((&symbol, expected_type), (&symbol, actual_str.as_str()));
            }
            Destructure(d_index) => {
                let pattern_vars = &declarations.destructs[d_index.index()].pattern_vars;
                for (symbol, expr_var) in pattern_vars.iter() {
                    let actual_str =
                        name_and_print_var(*expr_var, &mut subs, home, interns, debug_print);

                    let fully_qualified = symbol.fully_qualified(interns, home).to_string();
                    let expected_type = expected_types
                        .remove(fully_qualified.as_str())
                        .unwrap_or_else(|| {
                            panic!("Defs included an unexpected symbol: {fully_qualified:?}")
                        });

                    assert_eq!((&symbol, expected_type), (&symbol, actual_str.as_str()));
                }
            }
            MutualRecursion { cycle_mark, .. } => {
                assert!(!cycle_mark.is_illegal(&subs));
            }
            Expectation => {
                // at least at the moment this does not happen
                panic!("Unexpected expectation in module declarations");
            }
            ExpectationFx => {
                // at least at the moment this does not happen
                panic!("Unexpected expectation in module declarations");
            }
        };
    }

    assert_eq!(
        expected_types,
        HashMap::default(),
        "Some expected types were not found in the defs"
    );
}

// TESTS

#[test]
fn import_transitive_alias() {
    // this had a bug where NodeColor was HostExposed, and it's `actual_var` conflicted
    // with variables in the importee
    let modules = vec![
        (
            "RBTree.roc",
            indoc!(
                r"
                        module [RedBlackTree, empty]

                        # The color of a node. Leaves are considered Black.
                        NodeColor : [Red, Black]

                        RedBlackTree k v : [Node NodeColor k v (RedBlackTree k v) (RedBlackTree k v), Empty]

                        # Create an empty dictionary.
                        empty : RedBlackTree k v
                        empty =
                            Empty
                    "
            ),
        ),
        (
            "Other.roc",
            indoc!(
                r"
                        module [empty]

                        import RBTree

                        empty : RBTree.RedBlackTree I64 I64
                        empty = RBTree.empty
                    "
            ),
        ),
    ];

    assert!(multiple_modules("import_transitive_alias", modules).is_ok());
}

#[test]
fn module_with_deps() {
    let subs_by_module = Default::default();
    let src_dir = fixtures_dir().join("module_with_deps");
    let filename = src_dir.join("Primary.roc");
    let arena = Bump::new();
    let loaded = load_and_typecheck(
        &arena,
        filename,
        subs_by_module,
        TARGET_INFO,
        FunctionKind::LambdaSet,
    );

    let mut loaded_module = loaded.expect("Test module failed to load");
    let home = loaded_module.module_id;

    assert_eq!(
        loaded_module.can_problems.remove(&home).unwrap_or_default(),
        Vec::new()
    );
    assert!(loaded_module
        .type_problems
        .remove(&home)
        .unwrap_or_default()
        .is_empty(),);

    let mut def_count = 0;
    let declarations = loaded_module.declarations_by_id.remove(&home).unwrap();
    for index in 0..declarations.len() {
        use roc_can::expr::DeclarationTag::*;

        match declarations.declarations[index] {
            Value | Function(_) | Recursive(_) | TailRecursive(_) => {
                def_count += 1;
            }
            Destructure(_) => {
                def_count += 1;
            }
            MutualRecursion { .. } => { /* do nothing, not a def */ }
            Expectation | ExpectationFx => { /* do nothing, not a def */ }
        }
    }

    let expected_name = loaded_module
        .interns
        .module_ids
        .get_name(loaded_module.module_id)
        .expect("Test ModuleID not found in module_ids");

    assert_eq!(expected_name.as_str(), "Primary");
    assert_eq!(def_count, 10);
}

#[test]
fn load_unit() {
    let subs_by_module = Default::default();
    let loaded_module = load_fixture("no_deps", "Unit", subs_by_module);

    expect_types(
        loaded_module,
        hashmap! {
            "unit" => "Unit",
        },
    );
}

#[test]
fn import_alias() {
    let subs_by_module = Default::default();
    let loaded_module = load_fixture("module_with_deps", "ImportAlias", subs_by_module);

    expect_types(
        loaded_module,
        hashmap! {
            "unit" => "Dep1.Unit",
        },
    );
}

#[test]
fn import_inside_def() {
    let subs_by_module = Default::default();
    let loaded_module = load_fixture("module_with_deps", "ImportInsideDef", subs_by_module);

    expect_types(
        loaded_module,
        hashmap! {
            "dep1Str" => "Str",
            "dep2TwoDobuled" => "Frac *",
        },
    );
}

#[test]
#[should_panic(expected = "UNRECOGNIZED NAME")]
fn exposed_used_outside_scope() {
    let subs_by_module = Default::default();
    load_fixture(
        "module_with_deps",
        "ExposedUsedOutsideScope",
        subs_by_module,
    );
}

#[test]
#[should_panic(expected = "MODULE NOT IMPORTED")]
fn import_used_outside_scope() {
    let subs_by_module = Default::default();
    load_fixture("module_with_deps", "ImportUsedOutsideScope", subs_by_module);
}

#[test]
fn test_load_and_typecheck() {
    let subs_by_module = Default::default();
    let loaded_module = load_fixture("module_with_deps", "WithBuiltins", subs_by_module);

    expect_types(
        loaded_module,
        hashmap! {
            "floatTest" => "F64",
            "divisionFn" => "Frac a, Frac a -> Frac a",
            "x" => "Frac *",
            "divisionTest" => "F64",
            "intTest" => "I64",
            "constantNum" => "Num *",
            "divisionTest" => "F64",
            "divDep1ByDep2" => "Frac a",
            "fromDep2" => "Frac a",
        },
    );
}

#[test]
fn iface_quicksort() {
    let subs_by_module = Default::default();
    let loaded_module = load_fixture("module_with_deps", "Quicksort", subs_by_module);

    expect_types(
        loaded_module,
        hashmap! {
            "swap" => "U64, U64, List a -> List a",
            "partition" => "U64, U64, List (Num a) -> [Pair U64 (List (Num a))]",
            "partitionHelp" => "U64, U64, List (Num a), U64, Num a -> [Pair U64 (List (Num a))]",
            "quicksort" => "List (Num a), U64, U64 -> List (Num a)",
        },
    );
}

#[test]
fn quicksort_one_def() {
    let subs_by_module = Default::default();
    let loaded_module = load_fixture("app_with_deps", "QuicksortMultiDef", subs_by_module);

    expect_types(
        loaded_module,
        hashmap! {
            "swap" => "U64, U64, List a -> List a",
            "partition" => "U64, U64, List (Num a) -> [Pair U64 (List (Num a))]",
            "partitionHelp" => "U64, U64, List (Num a), U64, Num a -> [Pair U64 (List (Num a))]",
            "quicksortHelp" => "List (Num a), U64, U64 -> List (Num a)",
            "quicksort" => "List (Num a) -> List (Num a)",
        },
    );
}

#[test]
fn app_quicksort() {
    let subs_by_module = Default::default();
    let loaded_module = load_fixture("app_with_deps", "Quicksort", subs_by_module);

    expect_types(
        loaded_module,
        hashmap! {
            "swap" => "U64, U64, List a -> List a",
            "partition" => "U64, U64, List (Num a) -> [Pair U64 (List (Num a))]",
            "partitionHelp" => "U64, U64, List (Num a), U64, Num a -> [Pair U64 (List (Num a))]",
            "quicksort" => "List (Num a), U64, U64 -> List (Num a)",
        },
    );
}

#[test]
fn load_astar() {
    let subs_by_module = Default::default();
    let loaded_module = load_fixture("module_with_deps", "AStar", subs_by_module);

    expect_types(
        loaded_module,
        hashmap! {
            "findPath" => "{ costFunction : position, position -> F64, end : position, moveFunction : position -> Set position, start : position } -> Result (List position) [KeyNotFound] where position implements Hash & Eq",
            "initialModel" => "position -> Model position where position implements Hash & Eq",
            "reconstructPath" => "Dict position position, position -> List position where position implements Hash & Eq",
            "updateCost" => "position, position, Model position -> Model position where position implements Hash & Eq",
            "cheapestOpen" => "(position -> F64), Model position -> Result position [KeyNotFound] where position implements Hash & Eq",
            "astar" => "(position, position -> F64), (position -> Set position), position, Model position -> [Err [KeyNotFound], Ok (List position)] where position implements Hash & Eq",
        },
    );
}

#[test]
fn load_principal_types() {
    let subs_by_module = Default::default();
    let loaded_module = load_fixture("no_deps", "Principal", subs_by_module);

    expect_types(
        loaded_module,
        hashmap! {
            "intVal" => "Str",
            "identity" => "a -> a",
        },
    );
}

#[test]
fn iface_dep_types() {
    let subs_by_module = Default::default();
    let loaded_module = load_fixture("module_with_deps", "Primary", subs_by_module);

    expect_types(
        loaded_module,
        hashmap! {
            "blah2" => "Frac *",
            "blah3" => "Str",
            "str" => "Str",
            "alwaysThree" => "* -> Frac *",
            "identity" => "a -> a",
            "z" => "Frac *",
            "w" => "Dep1.Identity {}",
            "succeed" => "a -> Dep1.Identity a",
            "yay" => "Res.Res {} err",
            "withDefault" => "Res.Res a err, a -> a",
        },
    );
}

#[test]
fn app_dep_types() {
    let subs_by_module = Default::default();
    let loaded_module = load_fixture("app_with_deps", "Primary", subs_by_module);

    expect_types(
        loaded_module,
        hashmap! {
            "blah2" => "Frac *",
            "blah3" => "Str",
            "str" => "Str",
            "alwaysThree" => "* -> Frac *",
            "identity" => "a -> a",
            "z" => "Frac *",
            "w" => "Dep1.Identity {}",
            "succeed" => "a -> Dep1.Identity a",
            "yay" => "Res.Res {} err",
            "withDefault" => "Res.Res a err, a -> a",
        },
    );
}

#[test]
fn imported_dep_regression() {
    let subs_by_module = Default::default();
    let loaded_module = load_fixture("module_with_deps", "OneDep", subs_by_module);

    expect_types(
        loaded_module,
        hashmap! {
            "str" => "Str",
        },
    );
}

#[test]
fn ingested_file() {
    let subs_by_module = Default::default();
    let loaded_module = load_fixture("module_with_deps", "IngestedFile", subs_by_module);

    expect_types(
        loaded_module,
        hashmap! {
            "foo" => "Str",
            "str" => "Str",
            "nested" => "Str",
        },
    );
}

#[test]
fn ingested_file_bytes() {
    let subs_by_module = Default::default();
    let loaded_module = load_fixture("module_with_deps", "IngestedFileBytes", subs_by_module);

    expect_types(
        loaded_module,
        hashmap! {
            "foo" => "List U8",
            "str" => "Str",
        },
    );
}

#[test]
fn parse_problem() {
    let modules = vec![(
        "Main.roc",
        indoc!(
            r"
                module [main]

                main = [
                "
        ),
    )];

    match multiple_modules("parse_problem", modules) {
        Err(report) => assert_eq!(
            report,
            indoc!(
                "
                    ── UNFINISHED LIST in tmp/parse_problem/Main.roc ───────────────────────────────

                    I am partway through started parsing a list, but I got stuck here:

                    3│  main = [
                    4│
                    5│
                        ^

                    I was expecting to see a closing square bracket before this, so try
                    adding a ] and see if that helps?

                    Note: When I get stuck like this, it usually means that there is a
                    missing parenthesis or bracket somewhere earlier. It could also be a
                    stray keyword or operator."
            )
        ),
        Ok(_) => unreachable!("we expect failure here"),
    }
}

#[test]
#[should_panic(expected = "FILE NOT FOUND")]
fn file_not_found() {
    let subs_by_module = Default::default();
    let loaded_module = load_fixture("module_with_deps", "invalid$name", subs_by_module);

    expect_types(
        loaded_module,
        hashmap! {
            "str" => "Str",
        },
    );
}

#[test]
#[should_panic(expected = "FILE NOT FOUND")]
fn imported_file_not_found() {
    let subs_by_module = Default::default();
    let loaded_module = load_fixture("no_deps", "MissingDep", subs_by_module);

    expect_types(
        loaded_module,
        hashmap! {
            "str" => "Str",
        },
    );
}

#[test]
#[should_panic(expected = "FILE NOT FOUND")]
fn ingested_file_not_found() {
    let subs_by_module = Default::default();
    let loaded_module = load_fixture("no_deps", "MissingIngestedFile", subs_by_module);

    expect_types(
        loaded_module,
        hashmap! {
            "str" => "Str",
        },
    );
}

#[test]
fn platform_does_not_exist() {
    let modules = vec![(
        "main.roc",
        indoc!(
            r#"
                app "example"
                    packages { pf: "./zzz-does-not-exist/main.roc" }
                    provides [main] to pf

                main = ""
                "#
        ),
    )];

    match multiple_modules("platform_does_not_exist", modules) {
        Err(report) => {
            // TODO restore this assert once it can pass.
            // assert!(report.contains("FILE NOT FOUND"), "report=({})", report);
            assert!(
                report.contains("zzz-does-not-exist/main.roc"),
                "report=({report})"
            );
        }
        Ok(_) => unreachable!("we expect failure here"),
    }
}

#[test]
fn platform_parse_error() {
    let modules = vec![
        (
            "platform/main.roc",
            indoc!(
                r#"
                        platform "hello-c"
                            requires {} { main : Str }
                            exposes []
                            packages {}
                            provides [mainForHost]
                            blah 1 2 3 # causing a parse error on purpose

                        mainForHost : Str
                    "#
            ),
        ),
        (
            "main.roc",
            indoc!(
                r#"
                        app "hello-world"
                            packages { pf: "platform/main.roc" }
                            provides [main] to pf

                        main = "Hello, World!\n"
                    "#
            ),
        ),
    ];

    match multiple_modules("platform_parse_error", modules) {
        Err(report) => {
            assert!(report.contains("NOT END OF FILE"));
            assert!(report.contains("blah 1 2 3 # causing a parse error on purpose"));
        }
        Ok(_) => unreachable!("we expect failure here"),
    }
}

#[test]
// See https://github.com/roc-lang/roc/issues/2413
fn platform_exposes_main_return_by_pointer_issue() {
    let modules = vec![
        (
            "platform/main.roc",
            indoc!(
                r#"
                    platform "hello-world"
                        requires {} { main : { content: Str, other: Str } }
                        exposes []
                        packages {}
                        provides [mainForHost]

                    mainForHost : { content: Str, other: Str }
                    mainForHost = main
                    "#
            ),
        ),
        (
            "main.roc",
            indoc!(
                r#"
                    app "hello-world"
                        packages { pf: "platform/main.roc" }
                        provides [main] to pf

                    main = { content: "Hello, World!\n", other: "" }
                    "#
            ),
        ),
    ];

    assert!(multiple_modules("platform_exposes_main_return_by_pointer_issue", modules).is_ok());
}

#[test]
fn opaque_wrapped_unwrapped_outside_defining_module() {
    let modules = vec![
        (
            "Age.roc",
            indoc!(
                r"
                    module [Age]

                    Age := U32
                    "
            ),
        ),
        (
            "Main.roc",
            indoc!(
                r"
                    module [twenty, readAge]

                    import Age exposing [Age]

                    twenty = @Age 20

                    readAge = \@Age n -> n
                    "
            ),
        ),
    ];

    let err =
        multiple_modules("opaque_wrapped_unwrapped_outside_defining_module", modules).unwrap_err();
    assert_eq!(
        err,
        indoc!(
            r"
                ── OPAQUE TYPE DECLARED OUTSIDE SCOPE in ...d_outside_defining_module/Main.roc ─

                The unwrapped opaque type Age referenced here:

                5│  twenty = @Age 20
                             ^^^^

                is imported from another module:

                3│  import Age exposing [Age]
                                         ^^^

                Note: Opaque types can only be wrapped and unwrapped in the module they are defined in!

                ── OPAQUE TYPE DECLARED OUTSIDE SCOPE in ...d_outside_defining_module/Main.roc ─

                The unwrapped opaque type Age referenced here:

                7│  readAge = \@Age n -> n
                               ^^^^

                is imported from another module:

                3│  import Age exposing [Age]
                                         ^^^

                Note: Opaque types can only be wrapped and unwrapped in the module they are defined in!

                ── UNUSED IMPORT in ...aque_wrapped_unwrapped_outside_defining_module/Main.roc ─

                Age is imported but not used.

                3│  import Age exposing [Age]
                    ^^^^^^^^^^^^^^^^^^^^^^^^^

                Since Age isn't used, you don't need to import it.
                "
        ),
        "\n{}",
        err
    );
}

#[test]
fn unused_imports() {
    let modules = vec![
        (
            "Dep1",
            indoc!(
                r#"
                module [one]
                one = 1
                "#
            ),
        ),
        (
            "Dep2",
            indoc!(
                r#"
                module [two]
                two = 2
                "#
            ),
        ),
        (
            "Dep3",
            indoc!(
                r#"
                module [Three, three]

                Three : [Three]

                three = Three
                "#
            ),
        ),
        (
            "Main",
            indoc!(
                r#"
            module [usedModule, unusedModule, unusedExposed, usingThreeValue]

            import Dep1
            import Dep3 exposing [Three]

            usedModule =
                import Dep2
                Dep2.two

            unusedModule =
                import Dep2
                2

            unusedExposed =
                import Dep2 exposing [two]
                2

            usingThreeValue =
                Dep3.three
                "#
            ),
        ),
    ];

    let err = multiple_modules("unused_imports", modules).unwrap_err();
    assert_eq!(
        err,
        indoc!(
            r"
            ── UNUSED IMPORT in tmp/unused_imports/Main ────────────────────────────────────

            Dep2 is imported but not used.

            11│      import Dep2
                     ^^^^^^^^^^^

            Since Dep2 isn't used, you don't need to import it.

            ── UNUSED IMPORT in tmp/unused_imports/Main ────────────────────────────────────

            Dep2 is imported but not used.

            15│      import Dep2 exposing [two]
                     ^^^^^^^^^^^^^^^^^^^^^^^^^^

            Since Dep2 isn't used, you don't need to import it.

            ── UNUSED IMPORT in tmp/unused_imports/Main ────────────────────────────────────

            Dep1 is imported but not used.

            3│  import Dep1
                ^^^^^^^^^^^

            Since Dep1 isn't used, you don't need to import it.

            ── UNUSED IMPORT in tmp/unused_imports/Main ────────────────────────────────────

            `Dep3.Three` is not used in this module.

            4│  import Dep3 exposing [Three]
                                      ^^^^^

            Since `Dep3.Three` isn't used, you don't need to import it.
            "
        ),
        "\n{}",
        err
    )
}

#[test]
fn issue_2863_module_type_does_not_exist() {
    let modules = vec![
        (
            "platform/main.roc",
            indoc!(
                r#"
                    platform "testplatform"
                        requires {} { main : Str }
                        exposes []
                        packages {}
                        provides [mainForHost]

                    mainForHost : Str
                    mainForHost = main
                    "#
            ),
        ),
        (
            "main.roc",
            indoc!(
                r#"
                    app "test"
                        packages { pf: "platform/main.roc" }
                        provides [main] to pf

                    main : DoesNotExist
                    main = 1
                    "#
            ),
        ),
    ];

    match multiple_modules("issue_2863_module_type_does_not_exist", modules) {
        Err(report) => {
            assert_eq!(
                report,
                indoc!(
                    "
                        ── UNRECOGNIZED NAME in tmp/issue_2863_module_type_does_not_exist/main.roc ─────

                        Nothing is named `DoesNotExist` in this scope.

                        5│  main : DoesNotExist
                                   ^^^^^^^^^^^^

                        Did you mean one of these?

                            Decoding
                            Dict
                            Result
                            DecodeError
                        "
                      )
                )
        }
        Ok(_) => unreachable!("we expect failure here"),
    }
}

#[test]
fn import_builtin_in_platform_and_check_app() {
    let modules = vec![
        (
            "platform/main.roc",
            indoc!(
                r#"
                    platform "testplatform"
                        requires {} { main : Str }
                        exposes []
                        packages {}
                        provides [mainForHost]

                    import Str

                    mainForHost : Str
                    mainForHost = main
                    "#
            ),
        ),
        (
            "main.roc",
            indoc!(
                r#"
                    app "test"
                        packages { pf: "platform/main.roc" }
                        provides [main] to pf

                    main = ""
                    "#
            ),
        ),
    ];

    let result = multiple_modules("import_builtin_in_platform_and_check_app", modules);
    assert!(result.is_ok(), "should check");
}

#[test]
<<<<<<< HEAD
=======
fn module_doesnt_match_file_path() {
    let modules = vec![(
        "Age.roc",
        indoc!(
            r"
                interface NotAge exposes [Age] imports []

                Age := U32
                "
        ),
    )];

    let err = multiple_modules("module_doesnt_match_file_path", modules).unwrap_err();
    assert_eq!(
        err,
        indoc!(
            r"
            ── WEIRD MODULE NAME in tmp/module_doesnt_match_file_path/Age.roc ──────────────

            This module name does not correspond with the file path it is defined
            in:

            1│  interface NotAge exposes [Age] imports []
                          ^^^^^^

            Module names must correspond with the file paths they are defined in.
            For example, I expect to see BigNum defined in BigNum.roc, or Math.Sin
            defined in Math/Sin.roc."
        ),
        "\n{}",
        err
    );
}

#[test]
>>>>>>> 9bf57d63
fn module_cyclic_import_itself() {
    let modules = vec![(
        "Age.roc",
        indoc!(
            r"
            module []

            import Age
            "
        ),
    )];

    let err = multiple_modules("module_cyclic_import_itself", modules).unwrap_err();
    assert_eq!(
        err,
        indoc!(
            r"
            ── IMPORT CYCLE in tmp/module_cyclic_import_itself/Age.roc ─────────────────────

            I can't compile Age because it depends on itself through the following
            chain of module imports:

                ┌─────┐
                │     Age
                │     ↓
                │     Age
                └─────┘

            Cyclic dependencies are not allowed in Roc! Can you restructure a
            module in this import chain so that it doesn't have to depend on
            itself?"
        ),
        "\n{}",
        err
    );
}
#[test]
fn module_cyclic_import_transitive() {
    let modules = vec![
        (
            "Age.roc",
            indoc!(
                r"
                module []
                import Person
                "
            ),
        ),
        (
            "Person.roc",
            indoc!(
                r"
                module []
                import Age
                "
            ),
        ),
    ];

    let err = multiple_modules("module_cyclic_import_transitive", modules).unwrap_err();
    assert_eq!(
        err,
        indoc!(
            r"
            ── IMPORT CYCLE in tmp/module_cyclic_import_transitive/Age.roc ─────────────────

            I can't compile Age because it depends on itself through the following
            chain of module imports:

                ┌─────┐
                │     Age
                │     ↓
                │     Person
                │     ↓
                │     Age
                └─────┘

            Cyclic dependencies are not allowed in Roc! Can you restructure a
            module in this import chain so that it doesn't have to depend on
            itself?"
        ),
        "\n{}",
        err
    );
<<<<<<< HEAD
=======
}

#[test]
fn nested_module_has_incorrect_name() {
    let modules = vec![
        (
            "Dep/Foo.roc",
            indoc!(
                r"
                interface Foo exposes [] imports []
                "
            ),
        ),
        (
            "I.roc",
            indoc!(
                r"
                interface I exposes [] imports [Dep.Foo]
                "
            ),
        ),
    ];

    let err = multiple_modules("nested_module_has_incorrect_name", modules).unwrap_err();
    assert_eq!(
        err,
        indoc!(
            r"
            ── INCORRECT MODULE NAME in tmp/nested_module_has_incorrect_name/Dep/Foo.roc ───

            This module has a different name than I expected:

            1│  interface Foo exposes [] imports []
                          ^^^

            Based on the nesting and use of this module, I expect it to have name

                Dep.Foo"
        ),
        "\n{}",
        err
    );
}
#[test]
fn module_interface_with_qualified_import() {
    let modules = vec![(
        "A.roc",
        indoc!(
            r"
            interface A exposes [] imports [b.T]
            "
        ),
    )];

    let err = multiple_modules("module_interface_with_qualified_import", modules).unwrap_err();
    assert_eq!(
        err,
        indoc!(
            r#"
            The package shorthand 'b' that you are using in the 'imports' section of the header of module 'tmp/module_interface_with_qualified_import/A.roc' doesn't exist.
            Check that package shorthand is correct or reference the package in an 'app' or 'package' header.
            This module is an interface, because of a bug in the compiler we are unable to directly typecheck interface modules with package imports so this error may not be correct. Please start checking at an app, package or platform file that imports this file."#
        ),
        "\n{}",
        err
    );
}
#[test]
fn app_missing_package_import() {
    let modules = vec![(
        "main.roc",
        indoc!(
            r#"
                app "example"
                    packages { pack: "./package/main.roc" }
                    imports [notpack.Mod]
                    provides [] to pack

                main = ""
                "#
        ),
    )];

    let err = multiple_modules("app_missing_package_import", modules).unwrap_err();
    assert_eq!(
        err,
        indoc!(
            r#"
            The package shorthand 'notpack' that you are using in the 'imports' section of the header of module 'tmp/app_missing_package_import/main.roc' doesn't exist.
            Check that package shorthand is correct or reference the package in an 'app' or 'package' header."#
        ),
        "\n{}",
        err
    );
}

#[test]
fn non_roc_file_extension() {
    let modules = vec![(
        "main.md",
        indoc!(
            r"
            # Not a roc file
            "
        ),
    )];

    let expected = indoc!(
        r"
        ── NOT A ROC FILE in tmp/non_roc_file_extension/main.md ────────────────────────

        I expected a file with extension `.roc` or without extension.
        Instead I received a file with extension `.md`."
    );

    let err = strip_colors(&multiple_modules("non_roc_file_extension", modules).unwrap_err());

    assert_eq!(err, expected, "\n{}", err);
}

#[test]
fn roc_file_no_extension() {
    let modules = vec![(
        "main",
        indoc!(
            r#"
            app "helloWorld"
                packages { pf: "https://github.com/roc-lang/basic-cli/releases/download/0.8.1/x8URkvfyi9I0QhmVG98roKBUs_AZRkLFwFJVJ3942YA.tar.br" }
                imports [pf.Stdout]
                provides [main] to pf

            main =
                Stdout.line "Hello, World!"
            "#
        ),
    )];

    let expected = indoc!(
        r"
        ── NOT A ROC FILE in tmp/roc_file_no_extension/main ────────────────────────────

        I expected a file with either:
        - extension `.roc`
        - no extension and a roc shebang as the first line, e.g.
          `#!/home/username/bin/roc_nightly/roc`

        The provided file did not start with a shebang `#!` containing the
        string `roc`. Is tmp/roc_file_no_extension/main a Roc file?"
    );

    let err = strip_colors(&multiple_modules("roc_file_no_extension", modules).unwrap_err());

    assert_eq!(err, expected, "\n{}", err);
>>>>>>> 9bf57d63
}<|MERGE_RESOLUTION|>--- conflicted
+++ resolved
@@ -937,7 +937,7 @@
 fn unused_imports() {
     let modules = vec![
         (
-            "Dep1",
+            "Dep1.roc",
             indoc!(
                 r#"
                 module [one]
@@ -946,7 +946,7 @@
             ),
         ),
         (
-            "Dep2",
+            "Dep2.roc",
             indoc!(
                 r#"
                 module [two]
@@ -955,7 +955,7 @@
             ),
         ),
         (
-            "Dep3",
+            "Dep3.roc",
             indoc!(
                 r#"
                 module [Three, three]
@@ -967,7 +967,7 @@
             ),
         ),
         (
-            "Main",
+            "Main.roc",
             indoc!(
                 r#"
             module [usedModule, unusedModule, unusedExposed, usingThreeValue]
@@ -999,7 +999,7 @@
         err,
         indoc!(
             r"
-            ── UNUSED IMPORT in tmp/unused_imports/Main ────────────────────────────────────
+            ── UNUSED IMPORT in tmp/unused_imports/Main.roc ────────────────────────────────
 
             Dep2 is imported but not used.
 
@@ -1008,7 +1008,7 @@
 
             Since Dep2 isn't used, you don't need to import it.
 
-            ── UNUSED IMPORT in tmp/unused_imports/Main ────────────────────────────────────
+            ── UNUSED IMPORT in tmp/unused_imports/Main.roc ────────────────────────────────
 
             Dep2 is imported but not used.
 
@@ -1017,7 +1017,7 @@
 
             Since Dep2 isn't used, you don't need to import it.
 
-            ── UNUSED IMPORT in tmp/unused_imports/Main ────────────────────────────────────
+            ── UNUSED IMPORT in tmp/unused_imports/Main.roc ────────────────────────────────
 
             Dep1 is imported but not used.
 
@@ -1026,7 +1026,7 @@
 
             Since Dep1 isn't used, you don't need to import it.
 
-            ── UNUSED IMPORT in tmp/unused_imports/Main ────────────────────────────────────
+            ── UNUSED IMPORT in tmp/unused_imports/Main.roc ────────────────────────────────
 
             `Dep3.Three` is not used in this module.
 
@@ -1140,44 +1140,6 @@
 }
 
 #[test]
-<<<<<<< HEAD
-=======
-fn module_doesnt_match_file_path() {
-    let modules = vec![(
-        "Age.roc",
-        indoc!(
-            r"
-                interface NotAge exposes [Age] imports []
-
-                Age := U32
-                "
-        ),
-    )];
-
-    let err = multiple_modules("module_doesnt_match_file_path", modules).unwrap_err();
-    assert_eq!(
-        err,
-        indoc!(
-            r"
-            ── WEIRD MODULE NAME in tmp/module_doesnt_match_file_path/Age.roc ──────────────
-
-            This module name does not correspond with the file path it is defined
-            in:
-
-            1│  interface NotAge exposes [Age] imports []
-                          ^^^^^^
-
-            Module names must correspond with the file paths they are defined in.
-            For example, I expect to see BigNum defined in BigNum.roc, or Math.Sin
-            defined in Math/Sin.roc."
-        ),
-        "\n{}",
-        err
-    );
-}
-
-#[test]
->>>>>>> 9bf57d63
 fn module_cyclic_import_itself() {
     let modules = vec![(
         "Age.roc",
@@ -1258,102 +1220,6 @@
             Cyclic dependencies are not allowed in Roc! Can you restructure a
             module in this import chain so that it doesn't have to depend on
             itself?"
-        ),
-        "\n{}",
-        err
-    );
-<<<<<<< HEAD
-=======
-}
-
-#[test]
-fn nested_module_has_incorrect_name() {
-    let modules = vec![
-        (
-            "Dep/Foo.roc",
-            indoc!(
-                r"
-                interface Foo exposes [] imports []
-                "
-            ),
-        ),
-        (
-            "I.roc",
-            indoc!(
-                r"
-                interface I exposes [] imports [Dep.Foo]
-                "
-            ),
-        ),
-    ];
-
-    let err = multiple_modules("nested_module_has_incorrect_name", modules).unwrap_err();
-    assert_eq!(
-        err,
-        indoc!(
-            r"
-            ── INCORRECT MODULE NAME in tmp/nested_module_has_incorrect_name/Dep/Foo.roc ───
-
-            This module has a different name than I expected:
-
-            1│  interface Foo exposes [] imports []
-                          ^^^
-
-            Based on the nesting and use of this module, I expect it to have name
-
-                Dep.Foo"
-        ),
-        "\n{}",
-        err
-    );
-}
-#[test]
-fn module_interface_with_qualified_import() {
-    let modules = vec![(
-        "A.roc",
-        indoc!(
-            r"
-            interface A exposes [] imports [b.T]
-            "
-        ),
-    )];
-
-    let err = multiple_modules("module_interface_with_qualified_import", modules).unwrap_err();
-    assert_eq!(
-        err,
-        indoc!(
-            r#"
-            The package shorthand 'b' that you are using in the 'imports' section of the header of module 'tmp/module_interface_with_qualified_import/A.roc' doesn't exist.
-            Check that package shorthand is correct or reference the package in an 'app' or 'package' header.
-            This module is an interface, because of a bug in the compiler we are unable to directly typecheck interface modules with package imports so this error may not be correct. Please start checking at an app, package or platform file that imports this file."#
-        ),
-        "\n{}",
-        err
-    );
-}
-#[test]
-fn app_missing_package_import() {
-    let modules = vec![(
-        "main.roc",
-        indoc!(
-            r#"
-                app "example"
-                    packages { pack: "./package/main.roc" }
-                    imports [notpack.Mod]
-                    provides [] to pack
-
-                main = ""
-                "#
-        ),
-    )];
-
-    let err = multiple_modules("app_missing_package_import", modules).unwrap_err();
-    assert_eq!(
-        err,
-        indoc!(
-            r#"
-            The package shorthand 'notpack' that you are using in the 'imports' section of the header of module 'tmp/app_missing_package_import/main.roc' doesn't exist.
-            Check that package shorthand is correct or reference the package in an 'app' or 'package' header."#
         ),
         "\n{}",
         err
@@ -1417,5 +1283,4 @@
     let err = strip_colors(&multiple_modules("roc_file_no_extension", modules).unwrap_err());
 
     assert_eq!(err, expected, "\n{}", err);
->>>>>>> 9bf57d63
 }