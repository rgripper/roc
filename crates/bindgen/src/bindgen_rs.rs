use crate::types::{RocNum, RocTagUnion, RocType, TypeId, Types};
use indexmap::IndexMap;
use roc_mono::layout::UnionLayout;
use roc_target::{Architecture, TargetInfo};
use std::convert::TryInto;
use std::fmt::{Display, Write};

pub static TEMPLATE: &[u8] = include_bytes!("../templates/template.rs");
pub static HEADER: &[u8] = include_bytes!("../templates/header.rs");
const INDENT: &str = "    ";
const DISCRIMINANT_DOC_COMMENT: &str =
    "/// Returns which variant this tag union holds. Note that this never includes a payload!";

type Impls = IndexMap<Impl, IndexMap<String, Vec<TargetInfo>>>;
type Impl = Option<String>;

/// Recursive tag unions need a custom Clone which bumps refcount.
const RECURSIVE_TAG_UNION_CLONE: &str = r#"fn clone(&self) -> Self {
    if let Some(storage) = self.storage() {
        let mut new_storage = storage.get();
        if !new_storage.is_readonly() {
            new_storage.increment_reference_count();
            storage.set(new_storage);
        }
    }

    Self {
        pointer: self.pointer
    }
}"#;

const RECURSIVE_TAG_UNION_STORAGE: &str = r#"#[inline(always)]
    fn storage(&self) -> Option<&core::cell::Cell<roc_std::Storage>> {
        let mask = match std::mem::size_of::<usize>() {
            4 => 0b11,
            8 => 0b111,
            _ => unreachable!(),
        };

        // NOTE: pointer provenance is probably lost here
        let unmasked_address = (self.pointer as usize) & !mask;
        let untagged = unmasked_address as *const core::cell::Cell<roc_std::Storage>;

        if untagged.is_null() {
            None
        } else {
            unsafe {
                Some(&*untagged.sub(1))
            }
        }
    }"#;

/// Add the given declaration body, along with the architecture, to the Impls.
/// This can optionally be within an `impl`, or if no `impl` is specified,
/// then it's added at the top level.
fn add_decl(impls: &mut Impls, opt_impl: Impl, target_info: TargetInfo, body: String) {
    let decls = impls.entry(opt_impl).or_default();
    let targets = decls.entry(body).or_default();

    targets.push(target_info);
}

pub fn emit(types_and_targets: &[(Types, TargetInfo)]) -> String {
    let mut buf = String::new();
    let mut impls: Impls = IndexMap::default();

    for (types, target_info) in types_and_targets {
        for id in types.sorted_ids() {
            add_type(*target_info, id, types, &mut impls);
        }
    }

    for (opt_impl, decls) in impls {
        let has_impl;

        if let Some(impl_str) = opt_impl {
            has_impl = true;

            buf.push('\n');
            buf.push_str(&impl_str);
            buf.push_str(" {");
        } else {
            has_impl = false;
        }

        for (decl, targets) in decls {
            // If we're inside an `impl` block, indent the cfg annotation
            let indent = if has_impl { INDENT } else { "" };

            // Push a newline and potentially an indent before the #[cfg(...)] line
            buf.push('\n');
            buf.push_str(indent);

            match targets.len() {
                1 => {
                    let arch = arch_to_str(targets.get(0).unwrap().architecture);

                    write!(buf, "#[cfg(target_arch = \"{arch}\")]").unwrap();
                }
                _ => {
                    // We should never have a decl recorded with 0 targets!
                    debug_assert_ne!(targets.len(), 0);

                    let mut it = targets.iter().peekable();

                    writeln!(buf, "#[cfg(any(").unwrap();

                    while let Some(target_info) = it.next() {
                        write!(
                            buf,
                            "{indent}{INDENT}target_arch = \"{}\"",
                            arch_to_str(target_info.architecture)
                        )
                        .unwrap();

                        if it.peek().is_some() {
                            buf.push_str(",\n");
                        } else {
                            buf.push('\n');
                        }
                    }

                    write!(buf, "{indent}))]").unwrap();
                }
            }

            buf.push('\n'); // newline after the #[cfg(...)] line

            // indent and print the decl (e.g. a `fn`), with a newline at the end
            buf.push_str(indent);
            buf.push_str(&decl);
            buf.push('\n');
        }

        // If this was an impl, it needs a closing brace at the end.
        if has_impl {
            buf.push_str("}\n");
        }
    }

    buf
}

fn add_type(target_info: TargetInfo, id: TypeId, types: &Types, impls: &mut Impls) {
    match types.get_type(id) {
        RocType::Struct { name, fields } => {
            add_struct(name, target_info, fields, id, types, impls, false)
        }
        RocType::TagUnionPayload { name, fields } => {
            add_struct(name, target_info, fields, id, types, impls, true)
        }
        RocType::TagUnion(tag_union) => {
            match tag_union {
                RocTagUnion::Enumeration { tags, name } => {
                    if tags.len() == 1 {
                        // An enumeration with one tag is a zero-sized unit type, so
                        // represent it as a zero-sized struct (e.g. "struct Foo()").
                        let derive = derive_str(types.get_type(id), types, true);
                        let struct_name = type_name(id, types);
                        let body = format!("{derive}\nstruct {struct_name}();");

                        add_decl(impls, None, target_info, body);
                    } else {
                        add_enumeration(
                            name,
                            target_info,
                            types.get_type(id),
                            tags.iter(),
                            types,
                            impls,
                        )
                    }
                }
                RocTagUnion::NonRecursive {
                    tags,
                    name,
                    discriminant_type,
                } => {
                    // Empty tag unions can never come up at runtime,
                    // and so don't need declared types.
                    if !tags.is_empty() {
                        // The discriminant is placed immediately after the last byte of
                        // the longest variant. That means if we take the total size
                        // and subtract the size of the discriminant, we have its offset.
                        //
                        // Importantly, we should use the size *without* alignment rounding;
                        // otherwise, that might not be where the discriminant actually is!
                        let discriminant_offset =
                            types.size_ignoring_alignment(id) - discriminant_type.size();

                        add_tag_union(
                            Recursiveness::NonRecursive,
                            name,
                            target_info,
                            id,
                            tags,
                            discriminant_offset,
                            types,
                            impls,
                        );
                    }
                }
                RocTagUnion::Recursive {
                    tags,
                    name,
                    discriminant_type,
                } => {
                    // Empty tag unions can never come up at runtime,
                    // and so don't need declared types.
                    if !tags.is_empty() {
                        // The discriminant is placed immediately after the last byte of
                        // the longest variant. That means if we take the total size
                        // and subtract the size of the discriminant, we have its offset.
                        //
                        // Importantly, we should use the size *without* alignment rounding;
                        // otherwise, that might not be where the discriminant actually is!
                        let discriminant_offset =
                            types.size_ignoring_alignment(id) - discriminant_type.size();

                        add_tag_union(
                            Recursiveness::Recursive,
                            name,
                            target_info,
                            id,
                            tags,
                            discriminant_offset,
                            types,
                            impls,
                        );
                    }
                }
                RocTagUnion::NullableWrapped { .. } => {
                    todo!();
                }
                RocTagUnion::NullableUnwrapped {
                    name,
                    null_tag,
                    non_null_tag,
                    non_null_payload,
                    null_represents_first_tag,
                } => add_nullable_unwrapped(
                    name,
                    target_info,
                    id,
                    null_tag,
                    non_null_tag,
                    *non_null_payload,
                    *null_represents_first_tag,
                    types,
                    impls,
                ),
                RocTagUnion::NonNullableUnwrapped { .. } => {
                    todo!();
                }
            }
        }
        // These types don't need to be declared in Rust.
        RocType::Unit
        | RocType::EmptyTagUnion
        | RocType::Num(_)
        | RocType::Bool
        | RocType::RocResult(_, _)
        | RocType::RocStr
        | RocType::RocDict(_, _)
        | RocType::RocSet(_)
        | RocType::RocList(_)
        | RocType::RocBox(_) => {}
        RocType::RecursivePointer { .. } => {
            // This is recursively pointing to a type that should already have been added,
            // so no extra work needs to happen.
        }
        RocType::Function { .. } => {
            // TODO actually bindgen functions!
        }
    }
}

fn add_discriminant(
    name: &str,
    target_info: TargetInfo,
    tag_names: Vec<String>,
    types: &Types,
    impls: &mut Impls,
) -> String {
    // The tag union's discriminant, e.g.
    //
    // #[repr(u8)]
    // pub enum tag_MyTagUnion {
    //     Bar,
    //     Foo,
    // }
    let discriminant_name = format!("discriminant_{name}");
    let discriminant_type = RocType::TagUnion(RocTagUnion::Enumeration {
        name: discriminant_name.clone(),
        tags: tag_names.clone(),
    });

    add_enumeration(
        &discriminant_name,
        target_info,
        &discriminant_type,
        tag_names.into_iter(),
        types,
        impls,
    );

    discriminant_name
}

#[derive(Copy, Clone)]
enum Recursiveness {
    Recursive,
    NonRecursive,
}

#[allow(clippy::too_many_arguments)]
fn add_tag_union(
    recursiveness: Recursiveness,
    name: &str,
    target_info: TargetInfo,
    type_id: TypeId,
    tags: &[(String, Option<TypeId>)],
    discriminant_offset: u32,
    types: &Types,
    impls: &mut Impls,
) {
    // We should never be attempting to bindgen empty tag unions; RocType should not
    // have let this happen.
    debug_assert_ne!(tags.len(), 0);

    let tag_names = tags.iter().map(|(name, _)| name).cloned().collect();
    let discriminant_name = add_discriminant(name, target_info, tag_names, types, impls);
    let typ = types.get_type(type_id);
    let size_rounded_to_alignment = types.size_rounded_to_alignment(type_id);
    let (actual_self, actual_self_mut, actual_other, union_name) = match recursiveness {
        Recursiveness::Recursive => (
            "(&*self.union_pointer())",
            "(&mut *self.union_pointer())",
            "(&*other.union_pointer())",
            format!("union_{name}"),
        ),
        Recursiveness::NonRecursive => ("self", "self", "other", name.to_string()),
    };

    {
        // Recursive tag unions have a public struct, not a public union
        let pub_str;
        let decl_union_name: &str;

        match recursiveness {
            Recursiveness::Recursive => {
                add_decl(
                    impls,
                    None,
                    target_info,
                    format!(
                        r#"
pub struct {name} {{
    pointer: *mut {union_name},
}}
"#
                    ),
                );

                pub_str = "";
                decl_union_name = &union_name;
            }
            Recursiveness::NonRecursive => {
                pub_str = "pub ";
                decl_union_name = name;
            }
        };

        // No #[derive(...)] for unions; we have to generate each impl ourselves!
        let mut buf = format!("#[repr(C)]\n{pub_str}union {decl_union_name} {{\n");

        for (tag_name, opt_payload_id) in tags {
            // If there's no payload, we don't need a discriminant for it.
            if let Some(payload_id) = opt_payload_id {
                let payload_type = types.get_type(*payload_id);

                write!(buf, "{INDENT}{tag_name}: ").unwrap();

                if cannot_derive_copy(payload_type, types) {
                    // types with pointers need ManuallyDrop
                    // because rust unions don't (and can't)
                    // know how to drop them automatically!
                    writeln!(
                        buf,
                        "core::mem::ManuallyDrop<{}>,",
                        type_name(*payload_id, types)
                    )
                    .unwrap();
                } else {
                    buf.push_str(&type_name(*payload_id, types));
                    buf.push_str(",\n");
                }
            }
        }

        if tags.len() > 1 {
            // When there's a discriminant (so, multiple tags) and there is
            // no alignment padding after the largest variant,
            // the compiler will make extra room for the discriminant.
            // We need that to be reflected in the overall size of the enum,
            // so add an extra variant with the appropriate size.
            //
            // (Do this even if theoretically shouldn't be necessary, since
            // there's no runtime cost and it more explicitly syncs the
            // union's size with what we think it should be.)
            writeln!(buf, "{INDENT}_sizer: [u8; {size_rounded_to_alignment}],").unwrap();
        }

        buf.push('}');

        add_decl(impls, None, target_info, buf);
    }

    // The impl for the tag union
    {
        let opt_impl = Some(format!("impl {name}"));
        let bitmask;

        match recursiveness {
            Recursiveness::Recursive => {
                add_decl(
                    impls,
                    opt_impl.clone(),
                    target_info,
                    RECURSIVE_TAG_UNION_STORAGE.to_string(),
                );

                if tags.len() <= max_pointer_tagged_variants(target_info.architecture) {
                    bitmask = format!("{:#b}", tagged_pointer_bitmask(target_info.architecture));

                    add_decl(
                        impls,
                        opt_impl.clone(),
                        target_info,
                        format!(
                            r#"{DISCRIMINANT_DOC_COMMENT}
    pub fn discriminant(&self) -> {discriminant_name} {{
        // The discriminant is stored in the unused bytes at the end of the recursive pointer
        unsafe {{ core::mem::transmute::<u8, {discriminant_name}>((self.pointer as u8) & {bitmask}) }}
    }}"#
                        ),
                    );

                    add_decl(
                        impls,
                        opt_impl.clone(),
                        target_info,
                        format!(
                            r#"/// Internal helper
    fn tag_discriminant(pointer: *mut {union_name}, discriminant: {discriminant_name}) -> *mut {union_name} {{
        // The discriminant is stored in the unused bytes at the end of the union pointer
        let untagged = (pointer as usize) & (!{bitmask} as usize);
        let tagged = untagged | (discriminant as usize);

        tagged as *mut {union_name}
    }}"#
                        ),
                    );

                    add_decl(
                        impls,
                        opt_impl.clone(),
                        target_info,
                        format!(
                            r#"/// Internal helper
    fn union_pointer(&self) -> *mut {union_name} {{
        // The discriminant is stored in the unused bytes at the end of the union pointer
        ((self.pointer as usize) & (!{bitmask} as usize)) as *mut {union_name}
    }}"#
                        ),
                    );
                } else {
                    todo!(
                        "Support {} tags in a recursive tag union on target_info {:?}. (This is too many tags for pointer tagging to work, so we need to bindgen something different.)",
                        tags.len(),
                        target_info
                    );
                }
            }
            Recursiveness::NonRecursive => {
                // The bitmask doesn't come up in a nonrecursive tag union.
                bitmask = String::new();

                // An old design, which ended up not working out, was that the tag union
                // was a struct containing two fields: one for the `union`, and another
                // for the discriminant.
                //
                // The problem with this was alignment; e.g. if you have one variant with a
                // RocStr in it and another with an I128, then the `union` has a size of 32B
                // and the discriminant is right after it - making the size of the whole struct
                // round up to 48B total, since it has an alignment of 16 from the I128.
                //
                // However, Roc will generate the more efficient thing here: the whole thing will
                // be 32B, and the discriminant will appear at offset 24 - right after the end of
                // the RocStr. The current design recognizes this and works with it, by representing
                // the entire structure as a union and manually setting the tag at the appropriate offset.
                add_decl(
                    impls,
                    opt_impl.clone(),
                    target_info,
                    format!(
                        r#"{DISCRIMINANT_DOC_COMMENT}
    pub fn discriminant(&self) -> {discriminant_name} {{
        unsafe {{
            let bytes = core::mem::transmute::<&Self, &[u8; core::mem::size_of::<Self>()]>(self);

            core::mem::transmute::<u8, {discriminant_name}>(*bytes.as_ptr().add({discriminant_offset}))
        }}
    }}"#
                    ),
                );

                add_decl(
                    impls,
                    opt_impl.clone(),
                    target_info,
                    format!(
                        r#"/// Internal helper
    fn set_discriminant(&mut self, discriminant: {discriminant_name}) {{
        let discriminant_ptr: *mut {discriminant_name} = (self as *mut {name}).cast();

        unsafe {{
            *(discriminant_ptr.add({discriminant_offset})) = discriminant;
        }}
    }}"#
                    ),
                );
            }
        }

        for (tag_name, opt_payload_id) in tags {
            // Add a convenience constructor function to the impl, e.g.
            //
            // /// Construct a tag named Foo, with the appropriate payload
            // pub fn Foo(payload: roc_std::RocStr) -> Self {
            //     Self {
            //         tag: tag_MyTagUnion::Foo,
            //         discriminant: discriminant_MyTagUnion {
            //             Foo: core::mem::ManuallyDrop::new(payload),
            //         },
            //     }
            // }
            if let Some(payload_id) = opt_payload_id {
                let payload_type = types.get_type(*payload_id);
                let self_for_into;
                let payload_args;
                let args_to_payload;
                let owned_ret_type;
                let borrowed_ret_type;
                let owned_get_payload;
                let borrowed_get_payload;
                let owned_ret;
                let borrowed_ret;

                match recursiveness {
                    Recursiveness::Recursive => {
                        if cannot_derive_copy(payload_type, types) {
                            owned_get_payload = format!(
                                r#"{{
            let ptr = (self.pointer as usize & !{bitmask}) as *mut {union_name};

            core::mem::ManuallyDrop::take(&mut (*ptr).{tag_name})
        }}"#
                            );
                            borrowed_get_payload = format!(
                                r#"{{
            let ptr = (self.pointer as usize & !{bitmask}) as *mut {union_name};

            &(*ptr).{tag_name}
        }}"#
                            );
                            // we need `mut self` for the argument because of ManuallyDrop
                            self_for_into = "mut self";
                        } else {
                            owned_get_payload = format!(
                                r#"{{
            let ptr = (self.pointer as usize & !{bitmask}) as *mut {union_name};

            core::ptr::read(ptr).{tag_name}
        }}"#
                            );
                            borrowed_get_payload = format!(
                                r#"{{
            let ptr = (self.pointer as usize & !{bitmask}) as *mut {union_name};

            (&ptr).{tag_name}
        }}"#
                            );
                            // we don't need `mut self` unless we need ManuallyDrop
                            self_for_into = "self";
                        };
                    }
                    Recursiveness::NonRecursive => {
                        if cannot_derive_copy(payload_type, types) {
                            owned_get_payload =
                                format!("core::mem::ManuallyDrop::take(&mut self.{tag_name})");
                            borrowed_get_payload = format!("&self.{tag_name}");
                            // we need `mut self` for the argument because of ManuallyDrop
                            self_for_into = "mut self";
                        } else {
                            owned_get_payload = format!("self.{tag_name}");
                            borrowed_get_payload = format!("&self.{tag_name}");
                            // we don't need `mut self` unless we need ManuallyDrop
                            self_for_into = "self";
                        };
                    }
                }

                match payload_type {
                    RocType::Unit
                    | RocType::EmptyTagUnion
                    | RocType::RocStr
                    | RocType::Bool
                    | RocType::Num(_)
                    | RocType::RocList(_)
                    | RocType::RocDict(_, _)
                    | RocType::RocSet(_)
                    | RocType::RocBox(_)
                    | RocType::TagUnion(_)
                    | RocType::RocResult(_, _)
                    | RocType::RecursivePointer { .. } => {
                        owned_ret_type = type_name(*payload_id, types);
                        borrowed_ret_type = format!("&{}", owned_ret_type);
                        owned_ret = "payload".to_string();
                        borrowed_ret = format!("&{owned_ret}");
                        payload_args = format!("arg: {owned_ret_type}");
                        args_to_payload = if cannot_derive_copy(payload_type, types) {
                            "core::mem::ManuallyDrop::new(arg)".to_string()
                        } else {
                            "arg".to_string()
                        };
                    }
                    RocType::Struct { fields, name } => {
                        let answer =
                            tag_union_struct_help(name, fields.iter(), *payload_id, types, false);

                        owned_ret = answer.owned_ret;
                        borrowed_ret = answer.borrowed_ret;
                        owned_ret_type = answer.owned_ret_type;
                        borrowed_ret_type = answer.borrowed_ret_type;
                        payload_args = answer.payload_args;
                        args_to_payload = answer.args_to_payload;
                    }
                    RocType::TagUnionPayload { fields, name } => {
                        let answer =
                            tag_union_struct_help(name, fields.iter(), *payload_id, types, true);

                        owned_ret = answer.owned_ret;
                        borrowed_ret = answer.borrowed_ret;
                        owned_ret_type = answer.owned_ret_type;
                        borrowed_ret_type = answer.borrowed_ret_type;
                        payload_args = answer.payload_args;
                        args_to_payload = answer.args_to_payload;
                    }
                    RocType::Function { .. } => todo!(),
                };

                {
                    let body = match recursiveness {
                        Recursiveness::Recursive => {
                            format!(
                                r#"
        let size = core::mem::size_of::<{union_name}>();
        let align = core::mem::align_of::<{union_name}>() as u32;

        unsafe {{
            let ptr = roc_std::roc_alloc_refcounted::<{union_name}>();

            *ptr = {union_name} {{
                {tag_name}: {args_to_payload}
            }};

            Self {{
                pointer: Self::tag_discriminant(ptr, {discriminant_name}::{tag_name}),
            }}
        }}"#
                            )
                        }
                        Recursiveness::NonRecursive => {
                            format!(
                                r#"
        let mut answer = Self {{
            {tag_name}: {args_to_payload}
        }};

        answer.set_discriminant({discriminant_name}::{tag_name});

        answer"#
                            )
                        }
                    };

                    add_decl(
                        impls,
                        opt_impl.clone(),
                        target_info,
                        format!(
                            r#"/// Construct a tag named `{tag_name}`, with the appropriate payload
    pub fn {tag_name}({payload_args}) -> Self {{{body}
    }}"#
                        ),
                    );
                }

                add_decl(
                    impls,
                    opt_impl.clone(),
                    target_info,
                    format!(
                        r#"/// Unsafely assume the given `{name}` has a `.discriminant()` of `{tag_name}` and convert it to `{tag_name}`'s payload.
    /// (Always examine `.discriminant()` first to make sure this is the correct variant!)
    /// Panics in debug builds if the `.discriminant()` doesn't return `{tag_name}`.
    pub unsafe fn into_{tag_name}({self_for_into}) -> {owned_ret_type} {{
        debug_assert_eq!(self.discriminant(), {discriminant_name}::{tag_name});

        let payload = {owned_get_payload};

        {owned_ret}
    }}"#,
                    ),
                );

                add_decl(
                    impls,
                    opt_impl.clone(),
                    target_info,
                    format!(
                        r#"/// Unsafely assume the given `{name}` has a `.discriminant()` of `{tag_name}` and return its payload.
    /// (Always examine `.discriminant()` first to make sure this is the correct variant!)
    /// Panics in debug builds if the `.discriminant()` doesn't return `{tag_name}`.
    pub unsafe fn as_{tag_name}(&self) -> {borrowed_ret_type} {{
        debug_assert_eq!(self.discriminant(), {discriminant_name}::{tag_name});

        let payload = {borrowed_get_payload};

        {borrowed_ret}
    }}"#,
                    ),
                );
            } else {
                add_decl(
                    impls,
                    opt_impl.clone(),
                    target_info,
                    format!(
                        r#"/// A tag named {tag_name}, which has no payload.
    pub const {tag_name}: Self = unsafe {{
        let mut bytes = [0; core::mem::size_of::<{name}>()];

        bytes[{discriminant_offset}] = {discriminant_name}::{tag_name} as u8;

        core::mem::transmute::<[u8; core::mem::size_of::<{name}>()], {name}>(bytes)
    }};"#,
                    ),
                );

                add_decl(
                    impls,
                    opt_impl.clone(),
                    target_info,
                    format!(
                        r#"/// Other `into_` methods return a payload, but since the {tag_name} tag
    /// has no payload, this does nothing and is only here for completeness.
    pub fn into_{tag_name}(self) {{
        ()
    }}"#,
                    ),
                );

                add_decl(
                    impls,
                    opt_impl.clone(),
                    target_info,
                    format!(
                        r#"/// Other `as` methods return a payload, but since the {tag_name} tag
    /// has no payload, this does nothing and is only here for completeness.
    pub unsafe fn as_{tag_name}(&self) {{
        ()
    }}"#,
                    ),
                );
            }
        }
    }

    // The Drop impl for the tag union
    {
        let opt_impl = Some(format!("impl Drop for {name}"));
        let mut drop_payload = String::new();

        write_impl_tags(
            3,
            tags.iter(),
            &discriminant_name,
            &mut drop_payload,
            |tag_name, opt_payload_id| {
                match opt_payload_id {
                    Some(payload_id) if cannot_derive_copy(types.get_type(payload_id), types) => {
                        format!("unsafe {{ core::mem::ManuallyDrop::drop(&mut {actual_self_mut}.{tag_name}) }},",)
                    }
                    _ => {
                        // If it had no payload, or if the payload had no pointers,
                        // there's nothing to clean up, so do `=> {}` for the branch.
                        "{}".to_string()
                    }
                }
            },
        );

        // Drop works differently for recursive vs non-recursive tag unions.
        let drop_fn = match recursiveness {
            Recursiveness::Recursive => {
                format!(
                    r#"fn drop(&mut self) {{
        // We only need to do any work if there's actually a heap-allocated payload.
        if let Some(storage) = self.storage() {{
            let mut new_storage = storage.get();

            // Decrement the refcount
            let needs_dealloc = !new_storage.is_readonly() && new_storage.decrease();

            if needs_dealloc {{
                // Drop the payload first.
                {drop_payload}

                // Dealloc the pointer
                let alignment = core::mem::align_of::<Self>().max(core::mem::align_of::<roc_std::Storage>());

                unsafe {{ crate::roc_dealloc(storage.as_ptr().cast(), alignment as u32); }}
            }} else {{
                // Write the storage back.
                storage.set(new_storage);
            }}
        }}
    }}"#
                )
            }
            Recursiveness::NonRecursive => {
                format!(
                    r#"fn drop(&mut self) {{
        // Drop the payloads
        {drop_payload}
    }}"#
                )
            }
        };

        add_decl(impls, opt_impl, target_info, drop_fn);
    }

    // The PartialEq impl for the tag union
    {
        let opt_impl_prefix = if has_float(typ, types) {
            String::new()
        } else {
            format!("impl Eq for {name} {{}}\n\n")
        };
        let opt_impl = Some(format!("{opt_impl_prefix}impl PartialEq for {name}"));
        let mut buf = r#"fn eq(&self, other: &Self) -> bool {
            if self.discriminant() != other.discriminant() {
                return false;
            }

            unsafe {
"#
        .to_string();

        write_impl_tags(
            3,
            tags.iter(),
            &discriminant_name,
            &mut buf,
            |tag_name, opt_payload_id| {
                if opt_payload_id.is_some() {
                    format!("{actual_self}.{tag_name} == {actual_other}.{tag_name},")
                } else {
                    // if the tags themselves had been unequal, we already would have
                    // early-returned with false, so this means the tags were equal
                    // and there's no payload; return true!
                    "true,".to_string()
                }
            },
        );

        buf.push_str(INDENT);
        buf.push_str(INDENT);
        buf.push_str("}\n");
        buf.push_str(INDENT);
        buf.push('}');

        add_decl(impls, opt_impl, target_info, buf);
    }

    // The PartialOrd impl for the tag union
    {
        let opt_impl = Some(format!("impl PartialOrd for {name}"));
        let mut buf = r#"fn partial_cmp(&self, other: &Self) -> Option<core::cmp::Ordering> {
        match self.discriminant().partial_cmp(&other.discriminant()) {
            Some(core::cmp::Ordering::Equal) => {}
            not_eq => return not_eq,
        }

        unsafe {
"#
        .to_string();

        write_impl_tags(
            3,
            tags.iter(),
            &discriminant_name,
            &mut buf,
            |tag_name, opt_payload_id| {
                if opt_payload_id.is_some() {
                    format!("{actual_self}.{tag_name}.partial_cmp(&{actual_other}.{tag_name}),",)
                } else {
                    // if the tags themselves had been unequal, we already would have
                    // early-returned, so this means the tags were equal and there's
                    // no payload; return Equal!
                    "Some(core::cmp::Ordering::Equal),".to_string()
                }
            },
        );

        buf.push_str(INDENT);
        buf.push_str(INDENT);
        buf.push_str("}\n");
        buf.push_str(INDENT);
        buf.push('}');

        add_decl(impls, opt_impl, target_info, buf);
    }

    // The Ord impl for the tag union
    {
        let opt_impl = Some(format!("impl Ord for {name}"));
        let mut buf = r#"fn cmp(&self, other: &Self) -> core::cmp::Ordering {
            match self.discriminant().cmp(&other.discriminant()) {
                core::cmp::Ordering::Equal => {}
                not_eq => return not_eq,
            }

            unsafe {
"#
        .to_string();

        write_impl_tags(
            3,
            tags.iter(),
            &discriminant_name,
            &mut buf,
            |tag_name, opt_payload_id| {
                if opt_payload_id.is_some() {
                    format!("{actual_self}.{tag_name}.cmp(&{actual_other}.{tag_name}),",)
                } else {
                    // if the tags themselves had been unequal, we already would have
                    // early-returned, so this means the tags were equal and there's
                    // no payload; return Equal!
                    "core::cmp::Ordering::Equal,".to_string()
                }
            },
        );

        buf.push_str(INDENT);
        buf.push_str(INDENT);
        buf.push_str("}\n");
        buf.push_str(INDENT);
        buf.push('}');

        add_decl(impls, opt_impl, target_info, buf);
    }

    // The Clone impl for the tag union
    {
        let opt_impl_prefix = if cannot_derive_copy(typ, types) {
            String::new()
        } else {
            format!("impl Copy for {name} {{}}\n\n")
        };

        let opt_impl = Some(format!("{opt_impl_prefix}impl Clone for {name}"));
        let body = match recursiveness {
            Recursiveness::Recursive => RECURSIVE_TAG_UNION_CLONE.to_string(),
            Recursiveness::NonRecursive => {
                let mut buf = r#"fn clone(&self) -> Self {
        let mut answer = unsafe {
"#
                .to_string();

                write_impl_tags(
                    3,
                    tags.iter(),
                    &discriminant_name,
                    &mut buf,
                    |tag_name, opt_payload_id| {
                        if opt_payload_id.is_some() {
                            match recursiveness {
                                Recursiveness::Recursive => {
                                    format!(
                                        r#"Self {{
                    {union_name} {{
                        {tag_name}: self.pointer
                    }}
                }},"#,
                                    )
                                }
                                Recursiveness::NonRecursive => {
                                    format!(
                                        r#"Self {{
                    {tag_name}: {actual_self}.{tag_name}.clone(),
                }},"#,
                                    )
                                }
                            }
                        } else {
                            // when there's no payload, initialize to garbage memory.
                            format!(
                                r#"core::mem::transmute::<
                    core::mem::MaybeUninit<{name}>,
                    {name},
                >(core::mem::MaybeUninit::uninit()),"#,
                            )
                        }
                    },
                );

                buf.push_str(
                    r#"
        };

        answer.set_discriminant(self.discriminant());

        answer
    }"#,
                );

                buf
            }
        };

        add_decl(impls, opt_impl, target_info, body);
    }

    // The Hash impl for the tag union
    {
        let opt_impl = Some(format!("impl core::hash::Hash for {name}"));
        let mut buf = r#"fn hash<H: core::hash::Hasher>(&self, state: &mut H) {"#.to_string();

        write_impl_tags(
            2,
            tags.iter(),
            &discriminant_name,
            &mut buf,
            |tag_name, opt_payload_id| {
                let hash_tag = format!("{discriminant_name}::{tag_name}.hash(state)");

                if opt_payload_id.is_some() {
                    format!(
                        r#"unsafe {{
                    {hash_tag};
                    {actual_self}.{tag_name}.hash(state);
                }},"#
                    )
                } else {
                    format!("{},", hash_tag)
                }
            },
        );

        buf.push_str(INDENT);
        buf.push('}');

        add_decl(impls, opt_impl, target_info, buf);
    }

    // The Debug impl for the tag union
    {
        let opt_impl = Some(format!("impl core::fmt::Debug for {name}"));
        let mut buf = format!(
            r#"fn fmt(&self, f: &mut core::fmt::Formatter<'_>) -> core::fmt::Result {{
        f.write_str("{name}::")?;

        unsafe {{
"#
        );

        write_impl_tags(
            3,
            tags.iter(),
            &discriminant_name,
            &mut buf,
            |tag_name, opt_payload_id| match opt_payload_id {
                Some(payload_id) => {
                    // If it's a ManuallyDrop, we need a `*` prefix to dereference it
                    // (because otherwise we're using ManuallyDrop's Debug instance
                    // rather than the Debug instance of the value it wraps).
                    let payload_type = types.get_type(payload_id);
                    let deref_str = if cannot_derive_copy(payload_type, types) {
                        "&*"
                    } else {
                        "&"
                    };

                    let fields_str = match payload_type {
                        RocType::Unit
                        | RocType::EmptyTagUnion
                        | RocType::RocStr
                        | RocType::Bool
                        | RocType::Num(_)
                        | RocType::RocList(_)
                        | RocType::RocDict(_, _)
                        | RocType::RocSet(_)
                        | RocType::RocBox(_)
                        | RocType::TagUnion(_)
                        | RocType::RocResult(_, _)
                        | RocType::Struct { .. }
                        | RocType::RecursivePointer { .. } => {
                            format!(".field({deref_str}{actual_self}.{tag_name})")
                        }
                        RocType::TagUnionPayload { fields, .. } => {
                            let mut buf = Vec::new();

                            for (label, _) in fields {
                                // Needs an "f" prefix
                                buf.push(format!(
                                    ".field(&({deref_str}{actual_self}.{tag_name}).f{label})"
                                ));
                            }

                            buf.join("\n")
                        }
                        RocType::Function { .. } => todo!(),
                    };

                    format!(
                        r#"f.debug_tuple("{tag_name}")
        {fields_str}
        .finish(),"#,
                    )
                }
                None => format!(r#"f.write_str("{tag_name}"),"#),
            },
        );

        buf.push_str(INDENT);
        buf.push_str(INDENT);
        buf.push_str("}\n");
        buf.push_str(INDENT);
        buf.push('}');

        add_decl(impls, opt_impl, target_info, buf);
    }
}

fn write_impl_tags<
    'a,
    I: IntoIterator<Item = &'a (String, Option<TypeId>)>,
    F: Fn(&str, Option<TypeId>) -> String,
>(
    indentations: usize,
    tags: I,
    discriminant_name: &str,
    buf: &mut String,
    to_branch_str: F,
) {
    write_indents(indentations, buf);

    buf.push_str("match self.discriminant() {\n");

    for (tag_name, opt_payload_id) in tags {
        let branch_str = to_branch_str(tag_name, *opt_payload_id);

        write_indents(indentations + 1, buf);

        writeln!(buf, "{discriminant_name}::{tag_name} => {branch_str}").unwrap();
    }

    write_indents(indentations, buf);

    buf.push_str("}\n");
}

fn add_enumeration<I: ExactSizeIterator<Item = S>, S: AsRef<str> + Display>(
    name: &str,
    target_info: TargetInfo,
    typ: &RocType,
    tags: I,
    types: &Types,
    impls: &mut Impls,
) {
    let tag_bytes: usize = UnionLayout::discriminant_size(tags.len())
        .stack_size()
        .try_into()
        .unwrap();

    let derive = derive_str(typ, types, false);
    let repr_bytes = tag_bytes * 8;

    // e.g. "#[repr(u8)]\npub enum Foo {\n"
    let mut buf = format!("{derive}\n#[repr(u{repr_bytes})]\npub enum {name} {{\n");

    // Debug impls should never vary by target_info.
    let mut debug_buf = format!(
        r#"impl core::fmt::Debug for {name} {{
    fn fmt(&self, f: &mut core::fmt::Formatter<'_>) -> core::fmt::Result {{
        match self {{
"#
    );

    for (index, tag_name) in tags.enumerate() {
        writeln!(buf, "{INDENT}{tag_name} = {index},").unwrap();

        write_indents(3, &mut debug_buf);

        writeln!(
            debug_buf,
            "Self::{tag_name} => f.write_str(\"{name}::{tag_name}\"),"
        )
        .unwrap();
    }

    write!(buf, "}}\n\n{debug_buf}{INDENT}{INDENT}}}\n{INDENT}}}\n}}").unwrap();

    add_decl(impls, None, target_info, buf);
}

fn add_struct<S: Display>(
    name: &str,
    target_info: TargetInfo,
    fields: &[(S, TypeId)],
    struct_id: TypeId,
    types: &Types,
    impls: &mut Impls,
    is_tag_union_payload: bool,
) {
    let derive = derive_str(types.get_type(struct_id), types, true);
    let pub_str = if is_tag_union_payload { "" } else { "pub " };
    let repr = if fields.len() == 1 {
        "transparent"
    } else {
        "C"
    };
    let mut buf = format!("{derive}\n#[repr({repr})]\n{pub_str}struct {name} {{\n");

    for (label, type_id) in fields {
        let type_str = type_name(*type_id, types);

        // Tag union payloads have numbered fields, so we prefix them
        // with an "f" because Rust doesn't allow struct fields to be numbers.
        let label = if is_tag_union_payload {
            format!("f{label}")
        } else {
            format!("{label}")
        };

        writeln!(buf, "{INDENT}pub {label}: {type_str},",).unwrap();
    }

    buf.push('}');

    add_decl(impls, None, target_info, buf);
}

fn type_name(id: TypeId, types: &Types) -> String {
    match types.get_type(id) {
        RocType::Unit => "()".to_string(),
<<<<<<< HEAD
        RocType::EmptyTagUnion => "()".to_string(), // In the future, this can be `!` - https://doc.rust-lang.org/std/primitive.never.html
=======
        RocType::EmptyTagUnion => "std::convert::Infallible".to_string(),
>>>>>>> 19436cc5
        RocType::RocStr => "roc_std::RocStr".to_string(),
        RocType::Bool => "bool".to_string(),
        RocType::Num(RocNum::U8) => "u8".to_string(),
        RocType::Num(RocNum::U16) => "u16".to_string(),
        RocType::Num(RocNum::U32) => "u32".to_string(),
        RocType::Num(RocNum::U64) => "u64".to_string(),
        RocType::Num(RocNum::U128) => "roc_std::U128".to_string(),
        RocType::Num(RocNum::I8) => "i8".to_string(),
        RocType::Num(RocNum::I16) => "i16".to_string(),
        RocType::Num(RocNum::I32) => "i32".to_string(),
        RocType::Num(RocNum::I64) => "i64".to_string(),
        RocType::Num(RocNum::I128) => "roc_std::I128".to_string(),
        RocType::Num(RocNum::F32) => "f32".to_string(),
        RocType::Num(RocNum::F64) => "f64".to_string(),
        RocType::Num(RocNum::F128) => "roc_std::F128".to_string(),
        RocType::Num(RocNum::Dec) => "roc_std::RocDec".to_string(),
        RocType::RocDict(key_id, val_id) => format!(
            "roc_std::RocDict<{}, {}>",
            type_name(*key_id, types),
            type_name(*val_id, types)
        ),
        RocType::RocSet(elem_id) => format!("roc_std::RocSet<{}>", type_name(*elem_id, types)),
        RocType::RocList(elem_id) => format!("roc_std::RocList<{}>", type_name(*elem_id, types)),
        RocType::RocBox(elem_id) => format!("roc_std::RocBox<{}>", type_name(*elem_id, types)),
        RocType::RocResult(ok_id, err_id) => {
            format!(
                "roc_std::RocResult<{}, {}>",
                type_name(*ok_id, types),
                type_name(*err_id, types)
            )
        }
        RocType::Struct { name, .. }
        | RocType::TagUnionPayload { name, .. }
        | RocType::TagUnion(RocTagUnion::NonRecursive { name, .. })
        | RocType::TagUnion(RocTagUnion::Recursive { name, .. })
        | RocType::TagUnion(RocTagUnion::Enumeration { name, .. })
        | RocType::TagUnion(RocTagUnion::NullableWrapped { name, .. })
        | RocType::TagUnion(RocTagUnion::NullableUnwrapped { name, .. })
        | RocType::TagUnion(RocTagUnion::NonNullableUnwrapped { name, .. }) => name.clone(),
        RocType::RecursivePointer(content) => type_name(*content, types),
        RocType::Function { name, .. } => name.clone(),
    }
}

/// This explicitly asks for whether to include Debug because in the very specific
/// case of a struct that's a payload for a recursive tag union, typ.has_enumeration()
/// will return true, but actually we want to derive Debug here anyway.
fn derive_str(typ: &RocType, types: &Types, include_debug: bool) -> String {
    let mut buf = "#[derive(Clone, ".to_string();

    if !cannot_derive_copy(typ, types) {
        buf.push_str("Copy, ");
    }

    if include_debug {
        buf.push_str("Debug, ");
    }

    if !cannot_derive_default(typ, types) {
        buf.push_str("Default, ");
    }

    if !has_float(typ, types) {
        buf.push_str("Eq, Ord, Hash, ");
    }

    buf.push_str("PartialEq, PartialOrd)]");

    buf
}

#[allow(clippy::too_many_arguments)]
fn add_nullable_unwrapped(
    name: &str,
    target_info: TargetInfo,
    id: TypeId,
    null_tag: &str,
    non_null_tag: &str,
    non_null_payload: TypeId,
    _null_represents_first_tag: bool, // TODO use this!
    types: &Types,
    impls: &mut Impls,
) {
    let mut tag_names = vec![null_tag.to_string(), non_null_tag.to_string()];

    tag_names.sort();

    let discriminant_name = add_discriminant(name, target_info, tag_names, types, impls);
    let payload_type = types.get_type(non_null_payload);
    let payload_type_name = type_name(non_null_payload, types);
    let cannot_derive_copy = cannot_derive_copy(payload_type, types);

    // The opaque struct for the tag union
    {
        // This struct needs its own Clone impl because it has
        // a refcount to bump
        let derive_extras = if has_float(types.get_type(id), types) {
            ""
        } else {
            ", Eq, Ord, Hash"
        };
        let body = format!(
            r#"#[repr(transparent)]
#[derive(PartialEq, PartialOrd{derive_extras})]
pub struct {name} {{
    pointer: *mut core::mem::ManuallyDrop<{payload_type_name}>,
}}"#
        );

        add_decl(impls, None, target_info, body);
    }

    // The impl for the tag union
    {
        let opt_impl = Some(format!("impl {name}"));

        add_decl(
            impls,
            opt_impl.clone(),
            target_info,
            RECURSIVE_TAG_UNION_STORAGE.to_string(),
        );

        add_decl(
            impls,
            opt_impl.clone(),
            target_info,
            format!(
                r#"{DISCRIMINANT_DOC_COMMENT}
    pub fn discriminant(&self) -> {discriminant_name} {{
        if self.pointer.is_null() {{
            {discriminant_name}::{null_tag}
        }} else {{
            {discriminant_name}::{non_null_tag}
        }}
    }}"#
            ),
        );

        let owned_ret_type;
        let borrowed_ret_type;
        let payload_args;
        let args_to_payload;
        let owned_ret;
        let borrowed_ret;

        match payload_type {
            RocType::Unit
            | RocType::EmptyTagUnion
            | RocType::RocStr
            | RocType::Bool
            | RocType::Num(_)
            | RocType::RocList(_)
            | RocType::RocDict(_, _)
            | RocType::RocSet(_)
            | RocType::RocBox(_)
            | RocType::RocResult(_, _)
            | RocType::TagUnion(_)
            | RocType::RecursivePointer { .. } => {
                owned_ret_type = type_name(non_null_payload, types);
                borrowed_ret_type = format!("&{}", owned_ret_type);
                payload_args = format!("arg: {owned_ret_type}");
                args_to_payload = "arg".to_string();
                owned_ret = "payload".to_string();
                borrowed_ret = format!("&{owned_ret}");
            }
            RocType::Struct { fields, name } => {
                let answer =
                    tag_union_struct_help(name, fields.iter(), non_null_payload, types, false);

                payload_args = answer.payload_args;
                args_to_payload = answer.args_to_payload;
                owned_ret = answer.owned_ret;
                borrowed_ret = answer.borrowed_ret;
                owned_ret_type = answer.owned_ret_type;
                borrowed_ret_type = answer.borrowed_ret_type;
            }
            RocType::TagUnionPayload { fields, name } => {
                let answer =
                    tag_union_struct_help(name, fields.iter(), non_null_payload, types, true);

                payload_args = answer.payload_args;
                args_to_payload = answer.args_to_payload;
                owned_ret = answer.owned_ret;
                borrowed_ret = answer.borrowed_ret;
                owned_ret_type = answer.owned_ret_type;
                borrowed_ret_type = answer.borrowed_ret_type;
            }
            RocType::Function { .. } => todo!(),
        };

        // Add a convenience constructor function for the tag with the payload, e.g.
        //
        // /// Construct a tag named Cons, with the appropriate payload
        // pub fn Cons(payload: roc_std::RocStr) -> Self {
        //     let size = core::mem::size_of::<roc_std::RocStr>();
        //     let align = core::mem::align_of::<roc_std::RocStr>();
        //
        //     unsafe {
        //         let pointer =
        //             roc_alloc(size, align as u32) as *mut core::mem::ManuallyDrop<roc_std::RocStr>;
        //
        //         *pointer = core::mem::ManuallyDrop::new(payload);
        //
        //         Self { pointer }
        //     }
        // }
        add_decl(
            impls,
            opt_impl.clone(),
            target_info,
            format!(
                r#"/// Construct a tag named `{non_null_tag}`, with the appropriate payload
    pub fn {non_null_tag}({payload_args}) -> Self {{
        let payload_align = core::mem::align_of::<{payload_type_name}>();
        let self_align = core::mem::align_of::<Self>();
        let size = self_align + core::mem::size_of::<{payload_type_name}>();
        let payload = {args_to_payload};

        unsafe {{
            // Store the payload at `self_align` bytes after the allocation,
            // to leave room for the refcount.
            let alloc_ptr = crate::roc_alloc(size, payload_align as u32);
            let payload_ptr = alloc_ptr.cast::<u8>().add(self_align).cast::<core::mem::ManuallyDrop<{payload_type_name}>>();

            *payload_ptr = payload;

            // The reference count is stored immediately before the payload,
            // which isn't necessarily the same as alloc_ptr - e.g. when alloc_ptr
            // needs an alignment of 16.
            let storage_ptr = payload_ptr.cast::<roc_std::Storage>().sub(1);
            storage_ptr.write(roc_std::Storage::new_reference_counted());

            Self {{ pointer: payload_ptr }}
        }}
    }}"#,
            ),
        );

        {
            let assign_payload = if cannot_derive_copy {
                "core::mem::ManuallyDrop::take(&mut *self.pointer)"
            } else {
                "*self.pointer"
            };

            add_decl(
                impls,
                opt_impl.clone(),
                target_info,
                format!(
                    r#"/// Unsafely assume the given `{name}` has a `.discriminant()` of `{non_null_tag}` and convert it to `{non_null_tag}`'s payload.
    /// (Always examine `.discriminant()` first to make sure this is the correct variant!)
    /// Panics in debug builds if the `.discriminant()` doesn't return {non_null_tag}.
    pub unsafe fn into_{non_null_tag}(self) -> {owned_ret_type} {{
        debug_assert_eq!(self.discriminant(), {discriminant_name}::{non_null_tag});

        let payload = {assign_payload};

        core::mem::drop::<Self>(self);

        {owned_ret}
    }}"#,
                ),
            );
        }

        add_decl(
            impls,
            opt_impl.clone(),
            target_info,
            format!(
                r#"/// Unsafely assume the given `{name}` has a `.discriminant()` of `{non_null_tag}` and return its payload.
    /// (Always examine `.discriminant()` first to make sure this is the correct variant!)
    /// Panics in debug builds if the `.discriminant()` doesn't return `{non_null_tag}`.
    pub unsafe fn as_{non_null_tag}(&self) -> {borrowed_ret_type} {{
        debug_assert_eq!(self.discriminant(), {discriminant_name}::{non_null_tag});

        let payload = &*self.pointer;

        {borrowed_ret}
    }}"#,
            ),
        );

        // Add a convenience constructor function for the nullable tag, e.g.
        //
        // /// A tag named Nil, which has no payload.
        // pub const Nil: Self = Self {
        //     pointer: core::ptr::null_mut(),
        // };
        add_decl(
            impls,
            opt_impl.clone(),
            target_info,
            format!(
                r#"/// A tag named {null_tag}, which has no payload.
    pub const {null_tag}: Self = Self {{
        pointer: core::ptr::null_mut(),
    }};"#,
            ),
        );

        add_decl(
            impls,
            opt_impl.clone(),
            target_info,
            format!(
                r#"/// Other `into_` methods return a payload, but since the {null_tag} tag
    /// has no payload, this does nothing and is only here for completeness.
    pub fn into_{null_tag}(self) {{
        ()
    }}"#,
            ),
        );

        add_decl(
            impls,
            opt_impl,
            target_info,
            format!(
                r#"/// Other `as` methods return a payload, but since the {null_tag} tag
    /// has no payload, this does nothing and is only here for completeness.
    pub unsafe fn as_{null_tag}(&self) {{
        ()
    }}"#,
            ),
        );
    }

    // The Clone impl for the tag union
    {
        // Note that these never have Copy because they always contain a pointer.
        let opt_impl = Some(format!("impl Clone for {name}"));

        add_decl(
            impls,
            opt_impl,
            target_info,
            RECURSIVE_TAG_UNION_CLONE.to_string(),
        );
    }

    // The Drop impl for the tag union
    {
        let opt_impl = Some(format!("impl Drop for {name}"));

        add_decl(
            impls,
            opt_impl,
            target_info,
            r#"fn drop(&mut self) {{
        // We only need to do any work if there's actually a heap-allocated payload.
        if let Some(storage) = self.storage() {{
            let mut new_storage = storage.get();

            // Decrement the refcount
            let needs_dealloc = !new_storage.is_readonly() && new_storage.decrease();

            if needs_dealloc {{
                // Drop the payload first.
                unsafe {{
                    core::mem::ManuallyDrop::drop(&mut core::ptr::read(self.pointer));
                }}

                // Dealloc the pointer
                let alignment = core::mem::align_of::<Self>().max(core::mem::align_of::<roc_std::Storage>());

                unsafe {{
                    crate::roc_dealloc(storage.as_ptr().cast(), alignment as u32);
                }}
            }} else {{
                // Write the storage back.
                storage.set(new_storage);
            }}
        }}
    }}"#.to_string(),
        );
    }

    // The Debug impl for the tag union
    {
        let opt_impl = Some(format!("impl core::fmt::Debug for {name}"));
        let extra_deref = if cannot_derive_copy { "*" } else { "" };

        let fields_str = match payload_type {
            RocType::Unit
            | RocType::EmptyTagUnion
            | RocType::RocStr
            | RocType::Bool
            | RocType::Num(_)
            | RocType::RocList(_)
            | RocType::RocDict(_, _)
            | RocType::RocSet(_)
            | RocType::RocBox(_)
            | RocType::RocResult(_, _)
            | RocType::TagUnion(_)
            | RocType::RecursivePointer { .. } => {
                format!(
                    r#"f.debug_tuple("{non_null_tag}").field(&*{extra_deref}self.pointer).finish()"#
                )
            }
            RocType::Struct { fields, .. } => {
                let mut buf = Vec::new();

                for (label, _) in fields {
                    buf.push(format!(".field(&(&*{extra_deref}self.pointer).{label})"));
                }

                buf.join(&format!("\n{INDENT}{INDENT}{INDENT}{INDENT}{INDENT}"))
            }
            RocType::TagUnionPayload { fields, .. } => {
                let mut buf = Vec::new();

                for (label, _) in fields {
                    // Needs an "f" prefix
                    buf.push(format!(".field(&(&*{extra_deref}self.pointer).f{label})"));
                }

                buf.join(&format!("\n{INDENT}{INDENT}{INDENT}{INDENT}{INDENT}"))
            }
            RocType::Function { .. } => todo!(),
        };

        let body = format!(
            r#"fn fmt(&self, f: &mut core::fmt::Formatter<'_>) -> core::fmt::Result {{
        if self.pointer.is_null() {{
            f.write_str("{name}::{null_tag}")
        }} else {{
            f.write_str("{name}::")?;

            unsafe {{
                f.debug_tuple("{non_null_tag}")
                    {fields_str}
                    .finish()
            }}
        }}
    }}"#
        );

        add_decl(impls, opt_impl, target_info, body);
    }
}

fn arch_to_str(architecture: Architecture) -> &'static str {
    match architecture {
        Architecture::X86_64 => "x86_64",
        Architecture::X86_32 => "x86",
        Architecture::Aarch64 => "aarch64",
        Architecture::Aarch32 => "arm",
        Architecture::Wasm32 => "wasm32",
    }
}

fn write_indents(indentations: usize, buf: &mut String) {
    for _ in 0..indentations {
        buf.push_str(INDENT);
    }
}

fn max_pointer_tagged_variants(architecture: Architecture) -> usize {
    match architecture {
        // On a 64-bit system, pointers have 3 bits that are unused, so return 2^3 = 8
        Architecture::X86_64 | Architecture::Aarch64 => 8,
        // On a 32-bit system, pointers have 2 bits that are unused, so return 2^4 = 4
        Architecture::X86_32 | Architecture::Aarch32 | Architecture::Wasm32 => 4,
    }
}

#[inline(always)]
fn tagged_pointer_bitmask(architecture: Architecture) -> u8 {
    match architecture {
        // On a 64-bit system, pointers have 3 bits that are unused
        Architecture::X86_64 | Architecture::Aarch64 => 0b0000_0111,
        // On a 32-bit system, pointers have 2 bits that are unused
        Architecture::X86_32 | Architecture::Aarch32 | Architecture::Wasm32 => 0b0000_0011,
    }
}

struct StructIngredients {
    payload_args: String,
    args_to_payload: String,
    owned_ret: String,
    borrowed_ret: String,
    owned_ret_type: String,
    borrowed_ret_type: String,
}

fn tag_union_struct_help<'a, I: Iterator<Item = &'a (L, TypeId)>, L: Display + PartialOrd + 'a>(
    name: &str,
    fields: I,
    payload_id: TypeId,
    types: &Types,
    is_tag_union_payload: bool,
) -> StructIngredients {
    let mut sorted_fields = fields.collect::<Vec<&(L, TypeId)>>();

    sorted_fields.sort_by(|(label1, _), (label2, _)| label1.partial_cmp(label2).unwrap());

    let mut ret_types = if is_tag_union_payload {
        // This will be a tuple we create when iterating over the fields.
        Vec::new()
    } else {
        vec![name.to_string()]
    };

    let mut ret_values = Vec::new();

    for (label, type_id) in sorted_fields.iter() {
        let label = if is_tag_union_payload {
            // Tag union payload fields need "f" prefix
            // because they're numbers
            format!("f{}", label)
        } else {
            format!("{}", label)
        };

        ret_values.push(format!("payload.{label}"));

        if is_tag_union_payload {
            // Build up the tuple we'll return.
            ret_types.push(type_name(*type_id, types));
        }
    }

    let payload_type_name = type_name(payload_id, types);
    let payload_args = ret_types
        .iter()
        .enumerate()
        .map(|(index, typ)| format!("arg{index}: {typ}"))
        .collect::<Vec<String>>()
        .join(", ");
    let args_to_payload = if is_tag_union_payload {
        format!(
        "core::mem::ManuallyDrop::new({payload_type_name} {{\n{}\n{INDENT}{INDENT}{INDENT}{INDENT}}})",
        sorted_fields
            .iter()
            .enumerate()
            .map(|(index, (label, _))| {
                let mut indents = String::new();

                for _ in 0..5 {
                    indents.push_str(INDENT);
                }

                // Tag union payload fields need "f" prefix
                // because they're numbers
                let label = format!("f{}", label);

                format!("{indents}{label}: arg{index},")
            })
            .collect::<Vec<String>>()
            .join("\n")
    )
    } else {
        "core::mem::ManuallyDrop::new(arg0)".to_string()
    };
    let owned_ret;
    let borrowed_ret;
    let owned_ret_type;
    let borrowed_ret_type;

    if ret_types.len() == 1 {
        owned_ret_type = ret_types.join("");
        borrowed_ret_type = format!("&{owned_ret_type}");

        if is_tag_union_payload {
            let ret_val = ret_values.first().unwrap();

            owned_ret = format!("\n{INDENT}{INDENT}{ret_val}");
            borrowed_ret = format!("\n{INDENT}{INDENT}&{ret_val}");
        } else {
            owned_ret = format!("\n{INDENT}{INDENT}payload");
            // We already define `let payload = &...` so no need for an extra `&` here.
            borrowed_ret = owned_ret.clone();
        };
    } else {
        owned_ret_type = format!("({})", ret_types.join(", "));
        borrowed_ret_type = format!(
            "({})",
            ret_types
                .iter()
                .map(|ret_type| { format!("&{ret_type}") })
                .collect::<Vec<String>>()
                .join(", ")
        );
        owned_ret = {
            let lines = ret_values
                .iter()
                .map(|line| format!("\n{INDENT}{INDENT}{INDENT}{line}"))
                .collect::<Vec<String>>()
                .join(", ");

            format!("({lines}\n{INDENT}{INDENT})")
        };
        borrowed_ret = {
            let lines = ret_values
                .iter()
                .map(|line| format!("\n{INDENT}{INDENT}{INDENT}&{line}"))
                .collect::<Vec<String>>()
                .join(", ");

            format!("({lines}\n{INDENT}{INDENT})")
        };
    }

    StructIngredients {
        payload_args,
        args_to_payload,
        owned_ret,
        borrowed_ret,
        owned_ret_type,
        borrowed_ret_type,
    }
}

fn cannot_derive_default(roc_type: &RocType, types: &Types) -> bool {
    match roc_type {
        RocType::Unit
        | RocType::EmptyTagUnion
        | RocType::TagUnion { .. }
        | RocType::RocResult(_, _)
        | RocType::RecursivePointer { .. }
<<<<<<< HEAD
        | RocType::Function { .. } => true,
=======
        | RocType::Function(_, _) => true,
>>>>>>> 19436cc5
        RocType::RocStr | RocType::Bool | RocType::Num(_) => false,
        RocType::RocList(id) | RocType::RocSet(id) | RocType::RocBox(id) => {
            cannot_derive_default(types.get_type(*id), types)
        }
        RocType::RocDict(key_id, val_id) => {
            cannot_derive_default(types.get_type(*key_id), types)
                || cannot_derive_default(types.get_type(*val_id), types)
        }
        RocType::Struct { fields, .. } => fields
            .iter()
            .any(|(_, type_id)| cannot_derive_default(types.get_type(*type_id), types)),
        RocType::TagUnionPayload { fields, .. } => fields
            .iter()
            .any(|(_, type_id)| cannot_derive_default(types.get_type(*type_id), types)),
    }
}

/// Useful when determining whether to derive Copy in a Rust type.
fn cannot_derive_copy(roc_type: &RocType, types: &Types) -> bool {
    match roc_type {
        RocType::Unit
        | RocType::EmptyTagUnion
        | RocType::Bool
        | RocType::Num(_)
        | RocType::TagUnion(RocTagUnion::Enumeration { .. })
        | RocType::Function { .. } => false,
        RocType::RocStr
        | RocType::RocList(_)
        | RocType::RocDict(_, _)
        | RocType::RocSet(_)
        | RocType::RocBox(_)
        | RocType::TagUnion(RocTagUnion::NonNullableUnwrapped { .. })
        | RocType::TagUnion(RocTagUnion::NullableUnwrapped { .. })
        | RocType::TagUnion(RocTagUnion::NullableWrapped { .. })
        | RocType::TagUnion(RocTagUnion::Recursive { .. })
        | RocType::RecursivePointer { .. } => true,
        RocType::TagUnion(RocTagUnion::NonRecursive { tags, .. }) => {
            tags.iter().any(|(_, payloads)| {
                payloads
                    .iter()
                    .any(|id| cannot_derive_copy(types.get_type(*id), types))
            })
        }
        RocType::RocResult(ok_id, err_id) => {
            cannot_derive_copy(types.get_type(*ok_id), types)
                || cannot_derive_copy(types.get_type(*err_id), types)
        }
        RocType::Struct { fields, .. } => fields
            .iter()
            .any(|(_, type_id)| cannot_derive_copy(types.get_type(*type_id), types)),
        RocType::TagUnionPayload { fields, .. } => fields
            .iter()
            .any(|(_, type_id)| cannot_derive_copy(types.get_type(*type_id), types)),
    }
}

/// Useful when determining whether to derive Eq, Ord, and Hash in a Rust type.
fn has_float(roc_type: &RocType, types: &Types) -> bool {
    has_float_help(roc_type, types, &[])
}

fn has_float_help(roc_type: &RocType, types: &Types, do_not_recurse: &[TypeId]) -> bool {
    match roc_type {
        RocType::Num(num) => {
            use RocNum::*;

            match num {
                F32 | F64 | F128 => true,
                I8 | U8 | I16 | U16 | I32 | U32 | I64 | U64 | I128 | U128 | Dec => false,
            }
        }
        RocType::Unit
        | RocType::EmptyTagUnion
        | RocType::RocStr
        | RocType::Bool
        | RocType::TagUnion(RocTagUnion::Enumeration { .. })
        | RocType::Function { .. } => false,
        RocType::RocList(id) | RocType::RocSet(id) | RocType::RocBox(id) => {
            has_float_help(types.get_type(*id), types, do_not_recurse)
        }
        RocType::RocResult(ok_id, err_id) => {
            has_float_help(types.get_type(*ok_id), types, do_not_recurse)
                || has_float_help(types.get_type(*err_id), types, do_not_recurse)
        }
        RocType::RocDict(key_id, val_id) => {
            has_float_help(types.get_type(*key_id), types, do_not_recurse)
                || has_float_help(types.get_type(*val_id), types, do_not_recurse)
        }
        RocType::Struct { fields, .. } => fields
            .iter()
            .any(|(_, type_id)| has_float_help(types.get_type(*type_id), types, do_not_recurse)),
        RocType::TagUnionPayload { fields, .. } => fields
            .iter()
            .any(|(_, type_id)| has_float_help(types.get_type(*type_id), types, do_not_recurse)),
        RocType::TagUnion(RocTagUnion::Recursive { tags, .. })
        | RocType::TagUnion(RocTagUnion::NonRecursive { tags, .. }) => {
            tags.iter().any(|(_, payloads)| {
                payloads
                    .iter()
                    .any(|id| has_float_help(types.get_type(*id), types, do_not_recurse))
            })
        }
        RocType::TagUnion(RocTagUnion::NullableWrapped { non_null_tags, .. }) => {
            non_null_tags.iter().any(|(_, _, payloads)| {
                payloads
                    .iter()
                    .any(|id| has_float_help(types.get_type(*id), types, do_not_recurse))
            })
        }
        RocType::TagUnion(RocTagUnion::NullableUnwrapped {
            non_null_payload: content,
            ..
        })
        | RocType::TagUnion(RocTagUnion::NonNullableUnwrapped { content, .. })
        | RocType::RecursivePointer(content) => {
            if do_not_recurse.contains(content) {
                false
            } else {
                let mut do_not_recurse: Vec<TypeId> = do_not_recurse.into();

                do_not_recurse.push(*content);

                has_float_help(types.get_type(*content), types, &do_not_recurse)
            }
        }
    }
}<|MERGE_RESOLUTION|>--- conflicted
+++ resolved
@@ -1268,11 +1268,7 @@
 fn type_name(id: TypeId, types: &Types) -> String {
     match types.get_type(id) {
         RocType::Unit => "()".to_string(),
-<<<<<<< HEAD
-        RocType::EmptyTagUnion => "()".to_string(), // In the future, this can be `!` - https://doc.rust-lang.org/std/primitive.never.html
-=======
         RocType::EmptyTagUnion => "std::convert::Infallible".to_string(),
->>>>>>> 19436cc5
         RocType::RocStr => "roc_std::RocStr".to_string(),
         RocType::Bool => "bool".to_string(),
         RocType::Num(RocNum::U8) => "u8".to_string(),
@@ -1896,11 +1892,7 @@
         | RocType::TagUnion { .. }
         | RocType::RocResult(_, _)
         | RocType::RecursivePointer { .. }
-<<<<<<< HEAD
         | RocType::Function { .. } => true,
-=======
-        | RocType::Function(_, _) => true,
->>>>>>> 19436cc5
         RocType::RocStr | RocType::Bool | RocType::Num(_) => false,
         RocType::RocList(id) | RocType::RocSet(id) | RocType::RocBox(id) => {
             cannot_derive_default(types.get_type(*id), types)
