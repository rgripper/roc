#[macro_use]
extern crate pretty_assertions;

extern crate bumpalo;
extern crate indoc;
extern crate roc_collections;
extern crate roc_load;
extern crate roc_module;

#[cfg(test)]
mod cli_run {
    use cli_utils::helpers::{
        extract_valgrind_errors, file_path_from_root, fixture_file, fixtures_dir, has_error,
        known_bad_file, run_cmd, run_roc, run_with_valgrind, Out, ValgrindError,
        ValgrindErrorXWhat,
    };
    use const_format::concatcp;
    use indoc::indoc;
    use roc_cli::{CMD_BUILD, CMD_CHECK, CMD_DEV, CMD_FORMAT, CMD_RUN, CMD_TEST};
    use roc_reporting::report::strip_colors;
    use roc_test_utils::assert_multiline_str_eq;
    use serial_test::serial;
    use std::iter;
    use std::path::Path;

    #[cfg(all(unix, not(target_os = "macos")))]
    const ALLOW_VALGRIND: bool = true;

    // Disallow valgrind on macOS by default, because it reports a ton
    // of false positives. For local development on macOS, feel free to
    // change this to true!
    #[cfg(target_os = "macos")]
    const ALLOW_VALGRIND: bool = false;

    #[cfg(windows)]
    const ALLOW_VALGRIND: bool = false;

    // use valgrind (if supported on the current platform)
    #[derive(Debug, Clone, Copy)]
    enum UseValgrind {
        Yes,
        No,
    }

    #[derive(Debug, Clone, Copy)]
    enum TestCliCommands {
        Many,
        Run,
        Test,
        Dev,
    }

    const OPTIMIZE_FLAG: &str = concatcp!("--", roc_cli::FLAG_OPTIMIZE);
    const LINKER_FLAG: &str = concatcp!("--", roc_cli::FLAG_LINKER);
    const CHECK_FLAG: &str = concatcp!("--", roc_cli::FLAG_CHECK);
    const PREBUILT_PLATFORM: &str = concatcp!("--", roc_cli::FLAG_PREBUILT);
    #[allow(dead_code)]
    const TARGET_FLAG: &str = concatcp!("--", roc_cli::FLAG_TARGET);

    #[derive(Debug)]
    enum CliMode {
        Roc,      // buildAndRunIfNoErrors
        RocBuild, // buildOnly
        RocRun,   // buildAndRun
        RocTest,
        RocDev,
    }

    #[cfg(all(target_os = "linux", target_arch = "x86_64"))]
    const TEST_LEGACY_LINKER: bool = true;

    // Surgical linker currently only supports linux x86_64,
    // so we're always testing the legacy linker on other targets.
    #[cfg(not(all(target_os = "linux", target_arch = "x86_64")))]
    const TEST_LEGACY_LINKER: bool = false;

    #[derive(Debug, PartialEq, Eq)]
    enum Arg<'a> {
        ExamplePath(&'a str),
        PlainText(&'a str),
    }

    fn check_compile_error(file: &Path, flags: &[&str], expected: &str) {
        let compile_out = run_roc(
            [CMD_CHECK, file.to_str().unwrap()].iter().chain(flags),
            &[],
            &[],
        );
        let err = compile_out.stdout.trim();
        let err = strip_colors(err);

        // e.g. "1 error and 0 warnings found in 123 ms."
        let (before_first_digit, _) = err.split_at(err.rfind("found in ").unwrap());
        let err = format!("{before_first_digit}found in <ignored for test> ms.");

        // make paths consistent
        let err = err.replace('\\', "/");

        // consistency with typewriters, very important
        let err = err.replace('\r', "");

        assert_multiline_str_eq!(err.as_str(), expected);
    }

    fn check_format_check_as_expected(file: &Path, expects_success_exit_code: bool) {
        let out = run_roc([CMD_FORMAT, file.to_str().unwrap(), CHECK_FLAG], &[], &[]);

        assert_eq!(out.status.success(), expects_success_exit_code);
    }

    fn run_roc_on_failure_is_panic<'a, I: IntoIterator<Item = &'a str>>(
        file: &'a Path,
        args: I,
        stdin: &[&str],
        roc_app_args: &[String],
        env: &[(&str, &str)],
    ) -> Out {
        let compile_out = run_roc_on(file, args, stdin, roc_app_args, env);

        assert!(
            compile_out.status.success(),
            "\n___________\nRoc command failed with status {:?}:\n\n  {} {}\n___________\n",
            compile_out.status,
            compile_out.stdout,
            compile_out.stderr,
        );

        compile_out
    }

    fn run_roc_on<'a, I: IntoIterator<Item = &'a str>>(
        file: &'a Path,
        args: I,
        stdin: &[&str],
        roc_app_args: &[String],
        env: &[(&str, &str)],
    ) -> Out {
        let compile_out = run_roc(
            // converting these all to String avoids lifetime issues
            args.into_iter()
                .map(|arg| arg.to_string())
                .chain([file.to_str().unwrap().to_string(), "--".to_string()])
                .chain(roc_app_args.iter().cloned()),
            stdin,
            env,
        );

        if has_error(&compile_out.stderr) {
            panic!("\n___________\nThe roc command:\n\n  {:?}\n\nhad unexpected stderr:\n\n  {}\n___________\n", compile_out.cmd_str, compile_out.stderr);
        }

        compile_out
    }

    #[allow(clippy::too_many_arguments)]
    fn check_output_with_stdin(
        file: &Path,
        stdin: &[&str],
        flags: &[&str],
        roc_app_args: &[String],
        extra_env: &[(&str, &str)],
        expected_ending: &str,
        use_valgrind: UseValgrind,
        test_cli_commands: TestCliCommands,
    ) {
        // valgrind does not yet support avx512 instructions, see #1963.
        // we can't enable this only when testing with valgrind because of host re-use between tests
        #[cfg(any(target_arch = "x86", target_arch = "x86_64"))]
        if is_x86_feature_detected!("avx512f") {
            std::env::set_var("NO_AVX512", "1");
        }

        // TODO: expects don't currently work on windows
        let cli_commands = if cfg!(windows) {
            match test_cli_commands {
                TestCliCommands::Many => vec![CliMode::RocBuild, CliMode::RocRun],
                TestCliCommands::Run => vec![CliMode::RocRun],
                TestCliCommands::Test => vec![],
                TestCliCommands::Dev => vec![],
            }
        } else {
            match test_cli_commands {
                TestCliCommands::Many => vec![CliMode::RocBuild, CliMode::RocRun, CliMode::Roc],
                TestCliCommands::Run => vec![CliMode::Roc],
                TestCliCommands::Test => vec![CliMode::RocTest],
                TestCliCommands::Dev => vec![CliMode::RocDev],
            }
        };

        for cli_mode in cli_commands.iter() {
            let flags = {
                let mut vec = flags.to_vec();

                // max-threads segfaults on windows right now
                if !cfg!(windows) {
                    vec.push("--max-threads=1");
                }

                vec.into_iter()
            };

            let out = match cli_mode {
                CliMode::RocBuild => {
                    run_roc_on_failure_is_panic(
                        file,
                        iter::once(CMD_BUILD).chain(flags.clone()),
                        &[],
                        &[],
                        &[],
                    );

                    let file_ext = if cfg!(windows) { "exe " } else { "" };

                    if matches!(use_valgrind, UseValgrind::Yes) && ALLOW_VALGRIND {
                        let mut valgrind_args =
                            vec![file.with_extension(file_ext).to_str().unwrap().to_string()];
                        valgrind_args.extend(roc_app_args.iter().cloned());
                        let (valgrind_out, raw_xml) =
                            run_with_valgrind(stdin.iter().copied(), &valgrind_args);
                        if valgrind_out.status.success() {
                            let memory_errors = extract_valgrind_errors(&raw_xml).unwrap_or_else(|err| {
                                panic!("failed to parse the `valgrind` xml output:\n\n  Error was:\n\n    {:?}\n\n  valgrind xml was:\n\n    \"{}\"\n\n  valgrind stdout was:\n\n    \"{}\"\n\n  valgrind stderr was:\n\n    \"{}\"", err, raw_xml, valgrind_out.stdout, valgrind_out.stderr);
                            });

                            if !memory_errors.is_empty() {
                                for error in memory_errors {
                                    let ValgrindError {
                                        kind,
                                        what: _,
                                        xwhat,
                                    } = error;
                                    println!("Valgrind Error: {kind}\n");

                                    if let Some(ValgrindErrorXWhat {
                                        text,
                                        leakedbytes: _,
                                        leakedblocks: _,
                                    }) = xwhat
                                    {
                                        println!("    {text}");
                                    }
                                }
                                panic!("Valgrind reported memory errors");
                            }
                        } else {
                            let exit_code = match valgrind_out.status.code() {
                                Some(code) => format!("exit code {code}"),
                                None => "no exit code".to_string(),
                            };

                            panic!("`valgrind` exited with {}. valgrind stdout was: \"{}\"\n\nvalgrind stderr was: \"{}\"", exit_code, valgrind_out.stdout, valgrind_out.stderr);
                        }

                        valgrind_out
                    } else {
                        run_cmd(
                            file.with_extension(file_ext).to_str().unwrap(),
                            stdin.iter().copied(),
                            roc_app_args,
                            extra_env.iter().copied(),
                        )
                    }
                }
                CliMode::Roc => {
                    run_roc_on_failure_is_panic(file, flags.clone(), stdin, roc_app_args, extra_env)
                }
                CliMode::RocRun => run_roc_on_failure_is_panic(
                    file,
                    iter::once(CMD_RUN).chain(flags.clone()),
                    stdin,
                    roc_app_args,
                    extra_env,
                ),
                CliMode::RocTest => {
                    // here failure is what we expect

                    run_roc_on(
                        file,
                        iter::once(CMD_TEST).chain(flags.clone()),
                        stdin,
                        roc_app_args,
                        extra_env,
                    )
                }
                CliMode::RocDev => {
                    // here failure is what we expect

                    run_roc_on(
                        file,
                        iter::once(CMD_DEV).chain(flags.clone()),
                        stdin,
                        roc_app_args,
                        extra_env,
                    )
                }
            };

            let mut actual = strip_colors(&out.stdout);

            // e.g. "1 failed and 0 passed in 123 ms."
            if let Some(split) = actual.rfind("passed in ") {
                let (before_first_digit, _) = actual.split_at(split);
                actual = format!("{before_first_digit}passed in <ignored for test> ms.");
            }

            let self_path = file.display().to_string();
            actual = actual.replace(&self_path, "<ignored for tests>");

            if !actual.ends_with(expected_ending) {
                panic!(
                    "> expected output to end with:\n{}\n> but instead got:\n{}\n> stderr was:\n{}",
                    expected_ending, actual, out.stderr
                );
            }

            if !out.status.success() && !matches!(cli_mode, CliMode::RocTest) {
                // We don't need stdout, Cargo prints it for us.
                panic!(
                    "Example program exited with status {:?}\nstderr was:\n{:#?}",
                    out.status, out.stderr
                );
            }
        }
    }

    // when you want to run `roc test` to execute `expect`s, perhaps on a library rather than an application.
    // not currently used
    // fn test_roc_expect(dir_name: &str, roc_filename: &str) {
    //     let path = file_path_from_root(dir_name, roc_filename);
    //     let out = run_roc([CMD_TEST, path.to_str().unwrap()], &[], &[]);
    //     assert!(out.status.success());
    // }

    // when you don't need args, stdin or extra_env
    fn test_roc_app_slim(
        dir_name: &str,
        roc_filename: &str,
        expected_ending: &str,
        use_valgrind: UseValgrind,
    ) {
        test_roc_app(
            dir_name,
            roc_filename,
            &[],
            &[],
            &[],
            expected_ending,
            use_valgrind,
            TestCliCommands::Run,
        )
    }

    #[allow(clippy::too_many_arguments)]
    fn test_roc_app(
        dir_name: &str,
        roc_filename: &str,
        stdin: &[&str],
        args: &[Arg],
        extra_env: &[(&str, &str)],
        expected_ending: &str,
        use_valgrind: UseValgrind,
        test_cli_commands: TestCliCommands,
    ) {
        let file_name = file_path_from_root(dir_name, roc_filename);
        let mut roc_app_args: Vec<String> = Vec::new();

        for arg in args {
            match arg {
                Arg::ExamplePath(file) => {
                    roc_app_args.push(
                        file_path_from_root(dir_name, file)
                            .to_str()
                            .unwrap()
                            .to_string(),
                    );
                }
                Arg::PlainText(arg) => {
                    roc_app_args.push(arg.to_string());
                }
            }
        }

        // workaround for surgical linker issue, see PR #3990
        let mut custom_flags: Vec<&str> = Vec::new();

        if dir_name.to_ascii_lowercase().contains("webassembly")
            || roc_filename.to_ascii_lowercase().contains("webassembly")
        {
            // this is a web assembly example, but we don't test with JS at the moment
            eprintln!(
                    "WARNING: skipping testing example {roc_filename} because it only works in a browser!"
                );
            return;
        }

        // Only run Swift examples on macOS
        if dir_name.to_ascii_lowercase().contains("swift")
            || roc_filename.to_ascii_lowercase().contains("swift")
        {
            if cfg!(target_os = "macos") {
                run_roc_on(&file_name, [CMD_BUILD, OPTIMIZE_FLAG], &[], &[], &[]);
                return;
            } else {
                eprintln!(
                        "WARNING: skipping testing example {roc_filename} because it only works on MacOS."
                    );
                return;
            }
        }

        if dir_name.starts_with("examples/gui")
            || roc_filename.ends_with("gui.roc")
            || dir_name.ends_with("-interop")
        {
            // Since these require things the build system often doesn't have
            // (e.g. GUIs open a window, interop needs a language installed)
            // we do `roc build` on them but don't run them.
            run_roc_on(&file_name, [CMD_BUILD, OPTIMIZE_FLAG], &[], &[], &[]);
            return;
        } else if roc_filename == "args.roc" {
            custom_flags = vec![LINKER_FLAG, "legacy"];
        }

        // Check with and without optimizations
        check_output_with_stdin(
            &file_name,
            stdin,
            &custom_flags,
            &roc_app_args,
            extra_env,
            expected_ending,
            use_valgrind,
            test_cli_commands,
        );

        custom_flags.push(OPTIMIZE_FLAG);
        // This is mostly because the false interpreter is still very slow -
        // 25s for the cli tests is just not acceptable during development!
        #[cfg(not(debug_assertions))]
        check_output_with_stdin(
            &file_name,
            stdin,
            &custom_flags,
            &roc_app_args,
            extra_env,
            expected_ending,
            use_valgrind,
            test_cli_commands,
        );

        // Also check with the legacy linker.

        if TEST_LEGACY_LINKER {
            check_output_with_stdin(
                &file_name,
                stdin,
                &[LINKER_FLAG, "legacy"],
                &roc_app_args,
                extra_env,
                expected_ending,
                use_valgrind,
                test_cli_commands,
            );
        }
    }

    #[test]
    #[serial(zig_platform_parser_package_basic_cli_url)]
    #[cfg_attr(windows, ignore)]
    fn hello_world() {
        test_roc_app_slim(
            "examples",
            "helloWorld.roc",
            "Hello, World!\n",
            UseValgrind::Yes,
        )
    }

    #[cfg(windows)]
    const LINE_ENDING: &str = "\r\n";
    #[cfg(not(windows))]
    const LINE_ENDING: &str = "\n";

    #[test]
    #[cfg_attr(windows, ignore)]
    // uses C platform
    fn platform_switching_main() {
        test_roc_app_slim(
            "examples/platform-switching",
            "main.roc",
            &("Which platform am I running on now?".to_string() + LINE_ENDING),
            UseValgrind::Yes,
        )
    }

    // We exclude the C platforming switching example
    // because the main platform switching example runs the c platform.
    // If we don't, a race condition leads to test flakiness.

    #[test]
    #[cfg_attr(windows, ignore)]
    fn platform_switching_rust() {
        test_roc_app_slim(
            "examples/platform-switching",
            "rocLovesRust.roc",
            "Roc <3 Rust!\n",
            UseValgrind::Yes,
        )
    }

    // zig_platform_parser_package_basic_cli_url use to be split up but then things could get stuck
    #[test]
    #[serial(zig_platform_parser_package_basic_cli_url)]
    #[cfg_attr(windows, ignore)]
    fn platform_switching_zig() {
        test_roc_app_slim(
            "examples/platform-switching",
            "rocLovesZig.roc",
            "Roc <3 Zig!\n",
            UseValgrind::Yes,
        )
    }

    #[test]
    fn platform_switching_wasm() {
        test_roc_app_slim(
            "examples/platform-switching",
            "rocLovesWebAssembly.roc",
            "Roc <3 Web Assembly!\n",
            UseValgrind::Yes,
        )
    }

    #[test]
    fn platform_switching_swift() {
        test_roc_app_slim(
            "examples/platform-switching",
            "rocLovesSwift.roc",
            "Roc <3 Swift!\n",
            UseValgrind::Yes,
        )
    }

    #[test]
    fn expects_dev_and_test() {
        // these are in the same test function so we don't have to worry about race conditions
        // on the building of the platform

        test_roc_app(
            "crates/cli_testing_examples/expects",
            "expects.roc",
            &[],
            &[],
            &[],
            indoc!(
                r#"
                ── EXPECT FAILED in ...roc/roc/crates/cli_testing_examples/expects/expects.roc ─

                This expectation failed:

                28│      expect words == []
                                ^^^^^^^^^^^

                When it failed, these variables had these values:

                words : List Str
                words = ["this", "will", "for", "sure", "be", "a", "large", "string", "so", "when", "we", "split", "it", "it", "will", "use", "seamless", "slices", "which", "affect", "printing"]

                [<ignored for tests>:31] x = 42
                [<ignored for tests>:33] "Fjoer en ferdjer frieten oan dyn geve lea" = "Fjoer en ferdjer frieten oan dyn geve lea"
                [<ignored for tests>:35] "this is line 24" = "this is line 24"
                [<ignored for tests>:21] x = "abc"
                [<ignored for tests>:21] x = 10
                [<ignored for tests>:21] x = (A (B C))
                Program finished!
                "#
            ),
            UseValgrind::Yes,
            TestCliCommands::Dev,
        );

        test_roc_app(
            "crates/cli_testing_examples/expects",
            "expects.roc",
            &[],
            &[],
            &[],
            indoc!(
                r#"
                ── EXPECT FAILED in ...roc/roc/crates/cli_testing_examples/expects/expects.roc ─

                This expectation failed:

                9│      expect a == 2
                               ^^^^^^

                When it failed, these variables had these values:

                a : Num *
                a = 1

                ── EXPECT FAILED in ...roc/roc/crates/cli_testing_examples/expects/expects.roc ─

                This expectation failed:

                10│      expect a == 3
                                ^^^^^^

                When it failed, these variables had these values:

                a : Num *
                a = 1

                ── EXPECT FAILED in ...roc/roc/crates/cli_testing_examples/expects/expects.roc ─

                This expectation failed:

                14│>  expect
                15│>      a = makeA
                16│>      b = 2i64
                17│>
                18│>      a == b

                When it failed, these variables had these values:

                a : Int Signed64
                a = 1

                b : I64
                b = 2



                1 failed and 0 passed in <ignored for test> ms."#
            ),
            UseValgrind::Yes,
            TestCliCommands::Test,
        );
    }

    #[test]
    #[cfg_attr(
        windows,
        ignore = "this platform is broken, and `roc run --lib` is missing on windows"
    )]
    fn ruby_interop() {
        test_roc_app_slim(
            "examples/ruby-interop",
            "libhello.roc",
            "",
            UseValgrind::Yes,
        )
    }

    #[test]
    #[cfg_attr(
        windows,
        ignore = "Flaky failure: Roc command failed with status ExitStatus(ExitStatus(3221225477))"
    )]
    fn fibonacci() {
        test_roc_app_slim(
            "crates/cli_testing_examples/algorithms",
            "fibonacci.roc",
            "",
            UseValgrind::Yes,
        )
    }

    #[test]
    fn hello_gui() {
        test_roc_app_slim("examples/gui", "hello-guiBROKEN.roc", "", UseValgrind::No)
    }

    #[cfg_attr(windows, ignore)] // flaky error; issue #5024
    #[serial(breakout)]
    #[test]
    fn breakout() {
        test_roc_app_slim(
            "examples/gui/breakout",
            "breakoutBROKEN.roc",
            "",
            UseValgrind::No,
        )
    }

    #[test]
    #[serial(breakout)]
    fn breakout_hello_gui() {
        test_roc_app_slim(
            "examples/gui/breakout",
            "hello-guiBROKEN.roc",
            "",
            UseValgrind::No,
        )
    }

    #[test]
    #[cfg_attr(windows, ignore)]
    fn quicksort() {
        test_roc_app_slim(
            "crates/cli_testing_examples/algorithms",
            "quicksort.roc",
            "[0, 0, 0, 0, 0, 0, 0, 0, 0, 1, 1, 1, 1, 1, 1, 1, 1, 1, 2, 2]\n",
            UseValgrind::Yes,
        )
    }

    #[test]
    #[ignore = "currently broken in basic-cli platform"]
    #[cfg_attr(windows, ignore = "missing __udivdi3 and some other symbols")]
    #[serial(cli_platform)]
    fn cli_args() {
        test_roc_app(
            "examples/cli",
            "argsBROKEN.roc",
            &[],
            &[
                Arg::PlainText("log"),
                Arg::PlainText("-b"),
                Arg::PlainText("3"),
                Arg::PlainText("--num"),
                Arg::PlainText("81"),
            ],
            &[],
            "4\n",
            UseValgrind::No,
            TestCliCommands::Run,
        )
    }

    // TODO: remove in favor of cli_args once mono bugs are resolved in investigation
    #[test]
    #[cfg_attr(windows, ignore = "missing __udivdi3 and some other symbols")]
    #[serial(cli_platform)]
    fn cli_args_check() {
        let path = file_path_from_root("examples/cli", "argsBROKEN.roc");
        let out = run_roc([CMD_CHECK, path.to_str().unwrap()], &[], &[]);
        assert!(out.status.success());
    }

    // TODO: write a new test once mono bugs are resolved in investigation
    #[test]
    #[cfg(not(debug_assertions))] // https://github.com/roc-lang/roc/issues/4806
    fn check_virtual_dom_server() {
        let path = file_path_from_root("examples/virtual-dom-wip", "example-server.roc");
        let out = run_roc([CMD_CHECK, path.to_str().unwrap()], &[], &[]);
        assert!(out.status.success());
    }

    // TODO: write a new test once mono bugs are resolved in investigation
    #[test]
    #[cfg(not(debug_assertions))] // https://github.com/roc-lang/roc/issues/4806
    fn check_virtual_dom_client() {
        let path = file_path_from_root("examples/virtual-dom-wip", "example-client.roc");
        let out = run_roc([CMD_CHECK, path.to_str().unwrap()], &[], &[]);
        assert!(out.status.success());
    }

    #[test]
    #[cfg_attr(windows, ignore)]
    #[serial(cli_platform)]
    fn cli_countdown_check() {
        let path = file_path_from_root("examples/cli", "countdown.roc");
        let out = run_roc([CMD_CHECK, path.to_str().unwrap()], &[], &[]);
        assert!(out.status.success());
    }

    #[test]
    #[cfg_attr(windows, ignore)]
    #[serial(cli_platform)]
    fn cli_echo_check() {
        let path = file_path_from_root("examples/cli", "echo.roc");
        let out = run_roc([CMD_CHECK, path.to_str().unwrap()], &[], &[]);
        assert!(out.status.success());
    }

    #[test]
    #[cfg_attr(windows, ignore)]
    #[serial(cli_platform)]
    fn cli_file_check() {
        let path = file_path_from_root("examples/cli", "fileBROKEN.roc");
        let out = run_roc([CMD_CHECK, path.to_str().unwrap()], &[], &[]);
        assert!(out.status.success());
    }

    #[test]
    #[cfg_attr(windows, ignore)]
    #[serial(cli_platform)]
    fn cli_form_check() {
        let path = file_path_from_root("examples/cli", "form.roc");
        let out = run_roc([CMD_CHECK, path.to_str().unwrap()], &[], &[]);
        assert!(out.status.success());
    }

    #[test]
    #[cfg_attr(windows, ignore)]
    #[serial(cli_platform)]
    fn cli_http_get_check() {
        let path = file_path_from_root("examples/cli", "http-get.roc");
        let out = run_roc([CMD_CHECK, path.to_str().unwrap()], &[], &[]);
        assert!(out.status.success());
    }

    #[test]
    #[cfg_attr(windows, ignore)]
    fn interactive_effects() {
        test_roc_app(
            "examples/cli",
            "effects.roc",
            &["hi there!"],
            &[],
            &[],
            "hi there!\nIt is known\n",
            UseValgrind::Yes,
            TestCliCommands::Run,
        )
    }

    #[test]
    #[cfg_attr(windows, ignore)]
    // tea = The Elm Architecture
    fn terminal_ui_tea() {
        test_roc_app(
            "examples/cli",
            "tui.roc",
            &["foo\n"], // NOTE: adding more lines leads to memory leaks
            &[],
            &[],
            "Hello Worldfoo!\n",
            UseValgrind::Yes,
            TestCliCommands::Run,
        )
    }

    #[test]
    #[cfg_attr(any(target_os = "windows", target_os = "linux"), ignore = "Segfault")]
    fn false_interpreter() {
        test_roc_app(
            "examples/cli/false-interpreter",
            "False.roc",
            &[],
            &[Arg::ExamplePath("examples/sqrt.false")],
            &[],
            "1414",
            UseValgrind::Yes,
            TestCliCommands::Many,
        )
    }

    #[test]
    fn swift_ui() {
        test_roc_app_slim("examples/swiftui", "main.roc", "", UseValgrind::No)
    }

    #[test]
    #[cfg_attr(windows, ignore)]
    fn static_site_gen() {
        test_roc_app(
            "examples/static-site-gen",
            "static-site.roc",
            &[],
            &[Arg::ExamplePath("input"), Arg::ExamplePath("output")],
            &[],
            "Processed 4 files with 3 successes and 0 errors\n",
            UseValgrind::No,
            TestCliCommands::Run,
        )
    }

    #[test]
    #[serial(cli_platform)]
    #[cfg_attr(windows, ignore)]
    fn with_env_vars() {
        test_roc_app(
            "examples/cli",
            "env.roc",
            &[],
            &[],
            &[
                ("EDITOR", "roc-editor"),
                ("SHLVL", "3"),
                ("LETTERS", "a,c,e,j"),
            ],
            "Your favorite editor is roc-editor!\n\
            Your current shell level is 3!\n\
            Your favorite letters are: a c e j\n",
            UseValgrind::No,
            TestCliCommands::Run,
        )
    }

    #[test]
    #[serial(cli_platform)]
    #[cfg_attr(windows, ignore)]
    fn ingested_file() {
        test_roc_app(
            "examples/cli",
            "ingested-file.roc",
            &[],
            &[],
            &[],
            indoc!(
                r#"
                This roc file can print its own source code. The source is:

                app "ingested-file"
                    packages { pf: "https://github.com/roc-lang/basic-cli/releases/download/0.8.1/x8URkvfyi9I0QhmVG98roKBUs_AZRkLFwFJVJ3942YA.tar.br" }
                    imports [
                        pf.Stdout,
                        "ingested-file.roc" as ownCode : Str,
                    ]
                    provides [main] to pf

                main =
<<<<<<< HEAD
                    Stdout.line "\nThis roc file can print it's own source code. The source is:\n\n$(ownCode)"
=======
                    Stdout.line "\nThis roc file can print its own source code. The source is:\n\n$(ownCode)"
>>>>>>> 3ea97398

                "#
            ),
            UseValgrind::No,
            TestCliCommands::Run,
        )
    }

    #[test]
    #[serial(cli_platform)]
    #[cfg_attr(windows, ignore)]
    fn ingested_file_bytes() {
        test_roc_app(
            "examples/cli",
            "ingested-file-bytes.roc",
            &[],
            &[],
            &[],
            "162088\n",
            UseValgrind::No,
            TestCliCommands::Run,
        )
    }

    #[test]
    #[serial(zig_platform_parser_package_basic_cli_url)]
    #[cfg_attr(windows, ignore)]
    fn parse_movies_csv() {
        test_roc_app_slim(
            "examples/parser",
            "parse-movies-csv.roc",
            "2 movies were found:\n\nThe movie 'Airplane!' was released in 1980 and stars Robert Hays and Julie Hagerty\nThe movie 'Caddyshack' was released in 1980 and stars Chevy Chase, Rodney Dangerfield, Ted Knight, Michael O'Keefe and Bill Murray\n\nParse success!\n\n",
            UseValgrind::No,
        )
    }

    #[test]
    #[serial(zig_platform_parser_package_basic_cli_url)]
    #[cfg_attr(windows, ignore)]
    fn parse_letter_counts() {
        test_roc_app_slim(
            "examples/parser",
            "letter-counts.roc",
            "I counted 7 letter A's!\n",
            UseValgrind::No,
        )
    }

    #[test]
    #[cfg_attr(windows, ignore)]
    fn inspect_logging() {
        test_roc_app_slim(
            "examples",
            "inspect-logging.roc",
            r#"(@Community {friends: [{2}, {2}, {0, 1}], people: [(@Person {age: 27, favoriteColor: Blue, firstName: "John", hasBeard: Bool.true, lastName: "Smith"}), (@Person {age: 47, favoriteColor: Green, firstName: "Debby", hasBeard: Bool.false, lastName: "Johnson"}), (@Person {age: 33, favoriteColor: (RGB (255, 255, 0)), firstName: "Jane", hasBeard: Bool.false, lastName: "Doe"})]})
"#,
            UseValgrind::Yes,
        )
    }

    #[test]
    fn inspect_gui() {
        test_roc_app_slim("examples", "inspect-gui.roc", "", UseValgrind::No)
    }

    // TODO not sure if this cfg should still be here: #[cfg(not(debug_assertions))]
    // this is for testing the benchmarks, to perform proper benchmarks see crates/cli/benches/README.md
    mod test_benchmarks {
        use super::{TestCliCommands, UseValgrind};
        use cli_utils::helpers::cli_testing_dir;

        use super::{check_output_with_stdin, OPTIMIZE_FLAG, PREBUILT_PLATFORM};

        use std::{path::Path, sync::Once};

        static BENCHMARKS_BUILD_PLATFORM: Once = Once::new();

        fn test_benchmark(
            roc_filename: &str,
            stdin: &[&str],
            expected_ending: &str,
            use_valgrind: UseValgrind,
        ) {
            let file_name = cli_testing_dir("benchmarks").join(roc_filename);

            // TODO fix QuicksortApp and then remove this!
            match roc_filename {
                "quicksortApp.roc" => {
                    eprintln!(
                    "WARNING: skipping testing benchmark {roc_filename} because the test is broken right now!"
                );
                    return;
                }
                "testAStar.roc" => {
                    if cfg!(feature = "wasm32-cli-run") {
                        eprintln!(
                        "WARNING: skipping testing benchmark {roc_filename} because it currently does not work on wasm32 due to dictionaries."
                    );
                        return;
                    }
                }
                _ => {}
            }

            #[cfg(all(not(feature = "wasm32-cli-run"), not(feature = "i386-cli-run")))]
            check_output_regular(&file_name, stdin, expected_ending, use_valgrind);

            #[cfg(feature = "wasm32-cli-run")]
            check_output_wasm(&file_name, stdin, expected_ending);

            #[cfg(feature = "i386-cli-run")]
            check_output_i386(&file_name, stdin, expected_ending, use_valgrind);
        }

        #[cfg(all(not(feature = "wasm32-cli-run"), not(feature = "i386-cli-run")))]
        fn check_output_regular(
            file_name: &Path,
            stdin: &[&str],
            expected_ending: &str,
            use_valgrind: UseValgrind,
        ) {
            let mut ran_without_optimizations = false;

            BENCHMARKS_BUILD_PLATFORM.call_once(|| {
                // Check with and without optimizations
                check_output_with_stdin(
                    file_name,
                    stdin,
                    &[],
                    &[],
                    &[],
                    expected_ending,
                    use_valgrind,
                    TestCliCommands::Run,
                );

                ran_without_optimizations = true;
            });

            // now we can pass the `PREBUILT_PLATFORM` flag, because the
            // `call_once` will have built the platform

            if !ran_without_optimizations {
                // Check with and without optimizations
                check_output_with_stdin(
                    file_name,
                    stdin,
                    &[PREBUILT_PLATFORM],
                    &[],
                    &[],
                    expected_ending,
                    use_valgrind,
                    TestCliCommands::Run,
                );
            }

            check_output_with_stdin(
                file_name,
                stdin,
                &[PREBUILT_PLATFORM, OPTIMIZE_FLAG],
                &[],
                &[],
                expected_ending,
                use_valgrind,
                TestCliCommands::Run,
            );
        }

        #[cfg(feature = "wasm32-cli-run")]
        fn check_output_wasm(file_name: &Path, stdin: &[&str], expected_ending: &str) {
            // Check with and without optimizations
            check_wasm_output_with_stdin(file_name, stdin, &[], expected_ending);

            check_wasm_output_with_stdin(file_name, stdin, &[OPTIMIZE_FLAG], expected_ending);
        }

        #[cfg(feature = "wasm32-cli-run")]
        fn check_wasm_output_with_stdin(
            file: &Path,
            stdin: &[&str],
            flags: &[&str],
            expected_ending: &str,
        ) {
            use super::{concatcp, run_roc, CMD_BUILD, TARGET_FLAG};

            let mut flags = flags.to_vec();
            flags.push(concatcp!(TARGET_FLAG, "=wasm32"));

            let compile_out = run_roc(
                [CMD_BUILD, file.to_str().unwrap()]
                    .iter()
                    .chain(flags.as_slice()),
                &[],
                &[],
            );

            assert!(
                compile_out.status.success(),
                "bad status stderr:\n{}\nstdout:\n{}",
                compile_out.stderr,
                compile_out.stdout
            );

            let stdout = crate::run_wasm(&file.with_extension("wasm"), stdin);

            if !stdout.ends_with(expected_ending) {
                panic!(
                    "expected output to end with {:?} but instead got {:#?}",
                    expected_ending, stdout
                );
            }
        }

        #[cfg(feature = "i386-cli-run")]
        fn check_output_i386(
            file_name: &Path,
            stdin: &[&str],
            expected_ending: &str,
            use_valgrind: UseValgrind,
        ) {
            use super::{concatcp, CMD_BUILD, TARGET_FLAG};

            check_output_with_stdin(
                &file_name,
                stdin,
                &[concatcp!(TARGET_FLAG, "=x86_32")],
                &[],
                &[],
                expected_ending,
                use_valgrind,
                TestCliCommands::Run,
            );

            check_output_with_stdin(
                &file_name,
                stdin,
                &[concatcp!(TARGET_FLAG, "=x86_32"), OPTIMIZE_FLAG],
                &[],
                &[],
                expected_ending,
                use_valgrind,
                TestCliCommands::Run,
            );
        }

        #[test]
        #[cfg_attr(windows, ignore)]
        fn nqueens() {
            test_benchmark("nQueens.roc", &["6"], "4\n", UseValgrind::Yes)
        }

        #[test]
        #[cfg_attr(windows, ignore)]
        fn cfold() {
            test_benchmark("cFold.roc", &["3"], "11 & 11\n", UseValgrind::Yes)
        }

        #[test]
        #[cfg_attr(windows, ignore)]
        fn deriv() {
            test_benchmark(
                "deriv.roc",
                &["2"],
                "1 count: 6\n2 count: 22\n",
                UseValgrind::Yes,
            )
        }

        #[test]
        #[cfg_attr(windows, ignore)]
        fn rbtree_ck() {
            test_benchmark("rBTreeCk.roc", &["100"], "10\n", UseValgrind::Yes)
        }

        #[test]
        #[cfg_attr(windows, ignore)]
        fn rbtree_insert() {
            test_benchmark(
                "rBTreeInsert.roc",
                &[],
                "Node Black 0 {} Empty Empty\n",
                UseValgrind::Yes,
            )
        }

        /*
        // rbtree_del does not work
        #[test]
        fn rbtree_del() {
            test_benchmark(
                "rBTreeDel.roc",
                &["420"],
                "30\n",
                UseValgrind::Yes,
            )
        }
        */

        #[test]
        #[cfg_attr(windows, ignore)]
        fn astar() {
            test_benchmark("testAStar.roc", &[], "True\n", UseValgrind::No)
        }

        #[test]
        #[cfg_attr(windows, ignore)]
        fn base64() {
            test_benchmark(
                "testBase64.roc",
                &[],
                "encoded: SGVsbG8gV29ybGQ=\ndecoded: Hello World\n",
                UseValgrind::Yes,
            )
        }

        #[test]
        #[cfg_attr(windows, ignore)]
        fn closure() {
            test_benchmark("closure.roc", &[], "", UseValgrind::No)
        }

        #[test]
        #[cfg_attr(windows, ignore)]
        fn issue2279() {
            test_benchmark("issue2279.roc", &[], "Hello, world!\n", UseValgrind::Yes)
        }

        #[test]
        fn quicksort_app() {
            test_benchmark(
                "quicksortApp.roc",
                &[],
                "todo put the correct quicksort answer here",
                UseValgrind::Yes,
            )
        }
    }

    #[test]
    #[serial(multi_dep_str)]
    #[cfg_attr(windows, ignore)]
    fn run_multi_dep_str_unoptimized() {
        check_output_with_stdin(
            &fixture_file("multi-dep-str", "Main.roc"),
            &[],
            &[],
            &[],
            &[],
            "I am Dep2.str2\n",
            UseValgrind::Yes,
            TestCliCommands::Run,
        );
    }

    #[test]
    #[serial(multi_dep_str)]
    #[cfg_attr(windows, ignore)]
    fn run_multi_dep_str_optimized() {
        check_output_with_stdin(
            &fixture_file("multi-dep-str", "Main.roc"),
            &[],
            &[OPTIMIZE_FLAG],
            &[],
            &[],
            "I am Dep2.str2\n",
            UseValgrind::Yes,
            TestCliCommands::Run,
        );
    }

    #[test]
    #[serial(multi_dep_thunk)]
    #[cfg_attr(windows, ignore)]
    fn run_multi_dep_thunk_unoptimized() {
        check_output_with_stdin(
            &fixture_file("multi-dep-thunk", "Main.roc"),
            &[],
            &[],
            &[],
            &[],
            "I am Dep2.value2\n",
            UseValgrind::Yes,
            TestCliCommands::Run,
        );
    }

    #[test]
    #[serial(multi_dep_thunk)]
    #[cfg_attr(
        windows,
        ignore = "Flaky failure: Roc command failed with status ExitStatus(ExitStatus(3221225477))"
    )]
    fn run_multi_dep_thunk_optimized() {
        check_output_with_stdin(
            &fixture_file("multi-dep-thunk", "Main.roc"),
            &[],
            &[OPTIMIZE_FLAG],
            &[],
            &[],
            "I am Dep2.value2\n",
            UseValgrind::Yes,
            TestCliCommands::Run,
        );
    }

    #[test]
    #[serial(multi_dep_thunk)]
    #[cfg_attr(windows, ignore)]
    fn run_packages_unoptimized() {
        check_output_with_stdin(
            &fixture_file("packages", "app.roc"),
            &[],
            &[],
            &[],
            &[],
            "Hello, World! This text came from a package! This text came from a CSV package!\n",
            UseValgrind::Yes,
            TestCliCommands::Run,
        );
    }

    #[test]
    #[serial(multi_dep_thunk)]
    #[cfg_attr(windows, ignore)]
    fn run_packages_optimized() {
        check_output_with_stdin(
            &fixture_file("packages", "app.roc"),
            &[],
            &[OPTIMIZE_FLAG],
            &[],
            &[],
            "Hello, World! This text came from a package! This text came from a CSV package!\n",
            UseValgrind::Yes,
            TestCliCommands::Run,
        );
    }

    #[test]
    fn known_type_error() {
        check_compile_error(
            &known_bad_file("TypeError.roc"),
            &[],
            indoc!(
                r#"
                ── TYPE MISMATCH in tests/known_bad/TypeError.roc ──────────────────────────────

                Something is off with the body of the main definition:

                6│  main : Str -> Task {} []
                7│  main = /_ ->
                8│      "this is a string, not a Task {} [] function like the platform expects."
                        ^^^^^^^^^^^^^^^^^^^^^^^^^^^^^^^^^^^^^^^^^^^^^^^^^^^^^^^^^^^^^^^^^^^^^^^^

                The body is a string of type:

                    Str

                But the type annotation on main says it should be:

                    Effect.Effect (Result {} [])

                Tip: Type comparisons between an opaque type are only ever equal if
                both types are the same opaque type. Did you mean to create an opaque
                type by wrapping it? If I have an opaque type Age := U32 I can create
                an instance of this opaque type by doing @Age 23.

                ────────────────────────────────────────────────────────────────────────────────

                1 error and 0 warnings found in <ignored for test> ms."#
            ),
        );
    }

    #[test]
    fn known_type_error_with_long_path() {
        check_compile_error(
            &known_bad_file("UnusedImportButWithALongFileNameForTesting.roc"),
            &[],
            indoc!(
                r#"
                ── UNUSED IMPORT in ...nown_bad/UnusedImportButWithALongFileNameForTesting.roc ─

                Nothing from Symbol is used in this module.

                3│      imports [Symbol.{ Ident }]
                                 ^^^^^^^^^^^^^^^^

                Since Symbol isn't used, you don't need to import it.

                ────────────────────────────────────────────────────────────────────────────────

                0 errors and 1 warning found in <ignored for test> ms."#
            ),
        );
    }

    #[test]
    fn exposed_not_defined() {
        check_compile_error(
            &known_bad_file("ExposedNotDefined.roc"),
            &[],
            indoc!(
                r#"
                ── MISSING DEFINITION in tests/known_bad/ExposedNotDefined.roc ─────────────────

                bar is listed as exposed, but it isn't defined in this module.

                You can fix this by adding a definition for bar, or by removing it
                from exposes.

                ────────────────────────────────────────────────────────────────────────────────

                1 error and 0 warnings found in <ignored for test> ms."#
            ),
        );
    }

    #[test]
    fn unused_import() {
        check_compile_error(
            &known_bad_file("UnusedImport.roc"),
            &[],
            indoc!(
                r#"
                ── UNUSED IMPORT in tests/known_bad/UnusedImport.roc ───────────────────────────

                Nothing from Symbol is used in this module.

                3│      imports [Symbol.{ Ident }]
                                 ^^^^^^^^^^^^^^^^

                Since Symbol isn't used, you don't need to import it.

                ────────────────────────────────────────────────────────────────────────────────

                0 errors and 1 warning found in <ignored for test> ms."#
            ),
        );
    }

    #[test]
    fn unknown_generates_with() {
        check_compile_error(
            &known_bad_file("UnknownGeneratesWith.roc"),
            &[],
            indoc!(
                r#"
                ── UNKNOWN GENERATES FUNCTION in tests/known_bad/UnknownGeneratesWith.roc ──────

                I don't know how to generate the foobar function.

                4│      generates Effect with [after, map, always, foobar]
                                                                   ^^^^^^

                Only specific functions like `after` and `map` can be generated.Learn
                more about hosted modules at TODO.

                ────────────────────────────────────────────────────────────────────────────────

                1 error and 0 warnings found in <ignored for test> ms."#
            ),
        );
    }

    #[test]
    fn format_check_good() {
        check_format_check_as_expected(&fixture_file("format", "Formatted.roc"), true);
    }

    #[test]
    fn format_check_reformatting_needed() {
        check_format_check_as_expected(&fixture_file("format", "NotFormatted.roc"), false);
    }

    #[test]
    fn format_check_folders() {
        // This fails, because "NotFormatted.roc" is present in this folder
        check_format_check_as_expected(&fixtures_dir("format"), false);

        // This doesn't fail, since only "Formatted.roc" and non-roc files are present in this folder
        check_format_check_as_expected(&fixtures_dir("format/formatted_directory"), true);
    }
}

#[cfg(feature = "wasm32-cli-run")]
fn run_wasm(wasm_path: &std::path::Path, stdin: &[&str]) -> String {
    use bumpalo::Bump;
    use roc_wasm_interp::{DefaultImportDispatcher, Instance, Value, WasiFile};

    let wasm_bytes = std::fs::read(wasm_path).unwrap();
    let arena = Bump::new();

    let mut instance = {
        let mut fake_stdin = vec![];
        let fake_stdout = vec![];
        let fake_stderr = vec![];
        for s in stdin {
            fake_stdin.extend_from_slice(s.as_bytes())
        }

        let mut dispatcher = DefaultImportDispatcher::default();
        dispatcher.wasi.files = vec![
            WasiFile::ReadOnly(fake_stdin),
            WasiFile::WriteOnly(fake_stdout),
            WasiFile::WriteOnly(fake_stderr),
        ];

        Instance::from_bytes(&arena, &wasm_bytes, dispatcher, false).unwrap()
    };

    let result = instance.call_export("_start", []);

    match result {
        Ok(Some(Value::I32(0))) => match &instance.import_dispatcher.wasi.files[1] {
            WasiFile::WriteOnly(fake_stdout) => String::from_utf8(fake_stdout.clone())
                .unwrap_or_else(|_| "Wasm test printed invalid UTF-8".into()),
            _ => unreachable!(),
        },
        Ok(Some(Value::I32(exit_code))) => {
            format!("WASI app exit code {}", exit_code)
        }
        Ok(Some(val)) => {
            format!("WASI _start returned an unexpected number type {:?}", val)
        }
        Ok(None) => "WASI _start returned no value".into(),
        Err(e) => {
            format!("WASI error {}", e)
        }
    }
}<|MERGE_RESOLUTION|>--- conflicted
+++ resolved
@@ -912,11 +912,7 @@
                     provides [main] to pf
 
                 main =
-<<<<<<< HEAD
-                    Stdout.line "\nThis roc file can print it's own source code. The source is:\n\n$(ownCode)"
-=======
                     Stdout.line "\nThis roc file can print its own source code. The source is:\n\n$(ownCode)"
->>>>>>> 3ea97398
 
                 "#
             ),
