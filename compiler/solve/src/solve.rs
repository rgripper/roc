--- conflicted
+++ resolved
@@ -13,11 +13,8 @@
 };
 use roc_types::types::Type::{self, *};
 use roc_types::types::{
-<<<<<<< HEAD
     gather_fields_unsorted_iter, AliasCommon, AliasKind, Category, ErrorType, PatternCategory,
-=======
-    gather_fields_unsorted_iter, AliasKind, Category, ErrorType, PatternCategory, TypeExtension,
->>>>>>> be07cbe4
+    TypeExtension,
 };
 use roc_unify::unify::{unify, Mode, Unified::*};
 
