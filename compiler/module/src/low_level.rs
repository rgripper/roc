/// Low-level operations that get translated directly into e.g. LLVM instructions.
/// These are always wrapped when exposed to end users, and can only make it
/// into an Expr when added directly by can::builtins
#[derive(Debug, Copy, Clone, PartialEq, Eq)]
pub enum LowLevel {
    ListLen,
    ListGetUnsafe,
    ListSet,
    ListSetInPlace,
    ListSingle,
    ListRepeat,
    ListReverse,
    ListConcat,
    ListAppend,
<<<<<<< HEAD
    ListPrepend,
    ListPush,
=======
>>>>>>> baa0a503
    NumAdd,
    NumSub,
    NumMul,
    NumGt,
    NumGte,
    NumLt,
    NumLte,
    NumDivUnchecked,
    NumRemUnchecked,
    NumAbs,
    NumNeg,
    NumSin,
    NumCos,
    NumSqrtUnchecked,
    NumRound,
    NumToFloat,
    Eq,
    NotEq,
    And,
    Or,
    Not,
}<|MERGE_RESOLUTION|>--- conflicted
+++ resolved
@@ -12,11 +12,7 @@
     ListReverse,
     ListConcat,
     ListAppend,
-<<<<<<< HEAD
     ListPrepend,
-    ListPush,
-=======
->>>>>>> baa0a503
     NumAdd,
     NumSub,
     NumMul,
