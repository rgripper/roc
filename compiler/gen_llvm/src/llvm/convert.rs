--- conflicted
+++ resolved
@@ -192,16 +192,8 @@
     env.module.get_struct_type("str.RocStr").unwrap()
 }
 
-<<<<<<< HEAD
-// pub fn zig_dec_type<'a, 'ctx, 'env>(
-//     env: &crate::llvm::build::Env<'a, 'ctx, 'env>,
-// ) -> StructType<'ctx> {
-//     env.module.get_struct_type("dec.RocDec").unwrap()
-// }
-=======
 pub fn zig_has_tag_id_type<'a, 'ctx, 'env>(
     env: &crate::llvm::build::Env<'a, 'ctx, 'env>,
 ) -> StructType<'ctx> {
     env.module.get_struct_type("list.HasTagId").unwrap()
-}
->>>>>>> f302fcfc
+}