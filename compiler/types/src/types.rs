use crate::pretty_print::Parens;
use crate::subs::{
    GetSubsSlice, RecordFields, Subs, UnionTags, VarStore, Variable, VariableSubsSlice,
};
use roc_collections::all::{HumanIndex, ImMap, ImSet, MutMap, MutSet, SendMap};
use roc_error_macros::internal_error;
use roc_module::called_via::CalledVia;
use roc_module::ident::{ForeignSymbol, Ident, Lowercase, TagName};
use roc_module::low_level::LowLevel;
use roc_module::symbol::{Interns, ModuleId, Symbol};
use roc_region::all::{Loc, Region};
use std::fmt;

pub const TYPE_NUM: &str = "Num";
pub const TYPE_INTEGER: &str = "Integer";
pub const TYPE_FLOATINGPOINT: &str = "FloatingPoint";

const GREEK_LETTERS: &[char] = &[
    'α', 'ν', 'β', 'ξ', 'γ', 'ο', 'δ', 'π', 'ε', 'ρ', 'ζ', 'σ', 'η', 'τ', 'θ', 'υ', 'ι', 'φ', 'κ',
    'χ', 'λ', 'ψ', 'μ', 'ω', 'ς',
];

///
/// Intuitively
///
/// - Demanded: only introduced by pattern matches, e.g. { x } ->
///     Cannot unify with an Optional field, but can unify with a Required field
/// - Required: introduced by record literals and type annotations.
///     Can unify with Optional and Demanded
/// - Optional: introduced by pattern matches and annotations.
///     Can unify with Required, but not with Demanded
#[derive(PartialEq, Eq, Clone, Hash)]
pub enum RecordField<T> {
    Optional(T),
    Required(T),
    Demanded(T),
}

impl<T: Copy> Copy for RecordField<T> {}

impl<T: fmt::Debug> fmt::Debug for RecordField<T> {
    fn fmt(&self, f: &mut fmt::Formatter) -> fmt::Result {
        use RecordField::*;

        match self {
            Optional(typ) => write!(f, "Optional({:?})", typ),
            Required(typ) => write!(f, "Required({:?})", typ),
            Demanded(typ) => write!(f, "Demanded({:?})", typ),
        }
    }
}

impl<T> RecordField<T> {
    pub fn into_inner(self) -> T {
        use RecordField::*;

        match self {
            Optional(t) => t,
            Required(t) => t,
            Demanded(t) => t,
        }
    }

    pub fn as_inner(&self) -> &T {
        use RecordField::*;

        match self {
            Optional(t) => t,
            Required(t) => t,
            Demanded(t) => t,
        }
    }

    pub fn as_inner_mut(&mut self) -> &mut T {
        use RecordField::*;

        match self {
            Optional(t) => t,
            Required(t) => t,
            Demanded(t) => t,
        }
    }

    pub fn map<F, U>(&self, mut f: F) -> RecordField<U>
    where
        F: FnMut(&T) -> U,
    {
        use RecordField::*;
        match self {
            Optional(t) => Optional(f(t)),
            Required(t) => Required(f(t)),
            Demanded(t) => Demanded(f(t)),
        }
    }
}

impl RecordField<Type> {
    pub fn substitute(&mut self, substitutions: &ImMap<Variable, Type>) {
        use RecordField::*;

        match self {
            Optional(typ) => typ.substitute(substitutions),
            Required(typ) => typ.substitute(substitutions),
            Demanded(typ) => typ.substitute(substitutions),
        }
    }

    pub fn substitute_alias(
        &mut self,
        rep_symbol: Symbol,
        rep_args: &[Type],
        actual: &Type,
    ) -> Result<(), Region> {
        use RecordField::*;

        match self {
            Optional(typ) => typ.substitute_alias(rep_symbol, rep_args, actual),
            Required(typ) => typ.substitute_alias(rep_symbol, rep_args, actual),
            Demanded(typ) => typ.substitute_alias(rep_symbol, rep_args, actual),
        }
    }

    pub fn instantiate_aliases<'a, F>(
        &mut self,
        region: Region,
        aliases: &'a F,
        var_store: &mut VarStore,
        introduced: &mut ImSet<Variable>,
    ) where
        F: Fn(Symbol) -> Option<&'a Alias>,
    {
        use RecordField::*;

        match self {
            Optional(typ) => typ.instantiate_aliases(region, aliases, var_store, introduced),
            Required(typ) => typ.instantiate_aliases(region, aliases, var_store, introduced),
            Demanded(typ) => typ.instantiate_aliases(region, aliases, var_store, introduced),
        }
    }

    pub fn contains_symbol(&self, rep_symbol: Symbol) -> bool {
        use RecordField::*;

        match self {
            Optional(typ) => typ.contains_symbol(rep_symbol),
            Required(typ) => typ.contains_symbol(rep_symbol),
            Demanded(typ) => typ.contains_symbol(rep_symbol),
        }
    }
    pub fn contains_variable(&self, rep_variable: Variable) -> bool {
        use RecordField::*;

        match self {
            Optional(typ) => typ.contains_variable(rep_variable),
            Required(typ) => typ.contains_variable(rep_variable),
            Demanded(typ) => typ.contains_variable(rep_variable),
        }
    }
}

#[derive(Debug, PartialEq, Eq, Clone)]
pub struct LambdaSet(pub Type);

impl LambdaSet {
    pub fn as_inner(&self) -> &Type {
        &self.0
    }

    fn as_inner_mut(&mut self) -> &mut Type {
        &mut self.0
    }

    fn instantiate_aliases<'a, F>(
        &mut self,
        region: Region,
        aliases: &'a F,
        var_store: &mut VarStore,
        introduced: &mut ImSet<Variable>,
    ) where
        F: Fn(Symbol) -> Option<&'a Alias>,
    {
        self.0
            .instantiate_aliases(region, aliases, var_store, introduced)
    }
}

#[derive(PartialEq, Eq, Clone)]
pub struct AliasCommon {
    pub symbol: Symbol,
    pub type_arguments: Vec<(Lowercase, Type)>,
    pub lambda_set_variables: Vec<LambdaSet>,
}

#[derive(PartialEq, Eq)]
pub enum Type {
    EmptyRec,
    EmptyTagUnion,
    /// A function. The types of its arguments, size of its closure, then the type of its return value.
    Function(Vec<Type>, Box<Type>, Box<Type>),
    Record(SendMap<Lowercase, RecordField<Type>>, TypeExtension),
    TagUnion(Vec<(TagName, Vec<Type>)>, TypeExtension),
    FunctionOrTagUnion(TagName, Symbol, TypeExtension),
    /// A function name that is used in our defunctionalization algorithm
    ClosureTag {
        name: Symbol,
        ext: Variable,
    },
    DelayedAlias(AliasCommon),
    Alias {
        symbol: Symbol,
        type_arguments: Vec<(Lowercase, Type)>,
        lambda_set_variables: Vec<LambdaSet>,
        actual: Box<Type>,
        kind: AliasKind,
    },
    HostExposedAlias {
        name: Symbol,
        type_arguments: Vec<(Lowercase, Type)>,
        lambda_set_variables: Vec<LambdaSet>,
        actual_var: Variable,
        actual: Box<Type>,
    },
    RecursiveTagUnion(Variable, Vec<(TagName, Vec<Type>)>, TypeExtension),
    /// Applying a type to some arguments (e.g. Dict.Dict String Int)
    Apply(Symbol, Vec<Type>, Region),
    Variable(Variable),
    RangedNumber(Box<Type>, Vec<Variable>),
    /// A type error, which will code gen to a runtime error
    Erroneous(Problem),
}

static mut TYPE_CLONE_COUNT: std::sync::atomic::AtomicUsize =
    std::sync::atomic::AtomicUsize::new(0);

pub fn get_type_clone_count() -> usize {
    if cfg!(debug_assertions) {
        unsafe { TYPE_CLONE_COUNT.load(std::sync::atomic::Ordering::SeqCst) }
    } else {
        0
    }
}

impl Clone for Type {
    fn clone(&self) -> Self {
        #[cfg(debug_assertions)]
        unsafe {
            TYPE_CLONE_COUNT.fetch_add(1, std::sync::atomic::Ordering::SeqCst)
        };

        match self {
            Self::EmptyRec => Self::EmptyRec,
            Self::EmptyTagUnion => Self::EmptyTagUnion,
            Self::Function(arg0, arg1, arg2) => {
                Self::Function(arg0.clone(), arg1.clone(), arg2.clone())
            }
            Self::Record(arg0, arg1) => Self::Record(arg0.clone(), arg1.clone()),
            Self::TagUnion(arg0, arg1) => Self::TagUnion(arg0.clone(), arg1.clone()),
            Self::FunctionOrTagUnion(arg0, arg1, arg2) => {
                Self::FunctionOrTagUnion(arg0.clone(), *arg1, arg2.clone())
            }
            Self::ClosureTag { name, ext } => Self::ClosureTag {
                name: *name,
                ext: *ext,
            },
            Self::DelayedAlias(arg0) => Self::DelayedAlias(arg0.clone()),
            Self::Alias {
                symbol,
                type_arguments,
                lambda_set_variables,
                actual,
                kind,
            } => Self::Alias {
                symbol: *symbol,
                type_arguments: type_arguments.clone(),
                lambda_set_variables: lambda_set_variables.clone(),
                actual: actual.clone(),
                kind: *kind,
            },
            Self::HostExposedAlias {
                name,
                type_arguments,
                lambda_set_variables,
                actual_var,
                actual,
            } => Self::HostExposedAlias {
                name: *name,
                type_arguments: type_arguments.clone(),
                lambda_set_variables: lambda_set_variables.clone(),
                actual_var: *actual_var,
                actual: actual.clone(),
            },
            Self::RecursiveTagUnion(arg0, arg1, arg2) => {
                Self::RecursiveTagUnion(*arg0, arg1.clone(), arg2.clone())
            }
            Self::Apply(arg0, arg1, arg2) => Self::Apply(*arg0, arg1.clone(), *arg2),
            Self::Variable(arg0) => Self::Variable(*arg0),
            Self::RangedNumber(arg0, arg1) => Self::RangedNumber(arg0.clone(), arg1.clone()),
            Self::Erroneous(arg0) => Self::Erroneous(arg0.clone()),
        }
    }
}

#[derive(PartialEq, Eq, Clone)]
pub enum TypeExtension {
    Open(Box<Type>),
    Closed,
}

impl TypeExtension {
    #[inline(always)]
    pub fn from_type(typ: Type) -> Self {
        match typ {
            Type::EmptyTagUnion | Type::EmptyRec => Self::Closed,
            _ => Self::Open(Box::new(typ)),
        }
    }

    #[inline(always)]
    pub fn is_closed(&self) -> bool {
        match self {
            TypeExtension::Open(_) => false,
            TypeExtension::Closed => true,
        }
    }
}

impl<'a> IntoIterator for &'a TypeExtension {
    type Item = &'a Type;

    type IntoIter = std::option::IntoIter<Self::Item>;

    fn into_iter(self) -> Self::IntoIter {
        match self {
            TypeExtension::Open(ext) => Some(ext.as_ref()).into_iter(),
            TypeExtension::Closed => None.into_iter(),
        }
    }
}

impl fmt::Debug for Type {
    fn fmt(&self, f: &mut fmt::Formatter) -> fmt::Result {
        match self {
            Type::EmptyRec => write!(f, "{{}}"),
            Type::EmptyTagUnion => write!(f, "[]"),
            Type::Function(args, closure, ret) => {
                write!(f, "Fn(")?;

                for (index, arg) in args.iter().enumerate() {
                    if index > 0 {
                        write!(f, ", ")?;
                    }

                    write!(f, "{:?}", arg)?;
                }

                write!(f, " |{:?}|", closure)?;
                write!(f, " -> ")?;

                ret.fmt(f)?;

                write!(f, ")")
            }
            Type::Variable(var) => write!(f, "<{:?}>", var),

            Type::Apply(symbol, args, _) => {
                write!(f, "({:?}", symbol)?;

                for arg in args {
                    write!(f, " {:?}", arg)?;
                }

                write!(f, ")")
            }
            Type::Erroneous(problem) => {
                write!(f, "Erroneous(")?;

                problem.fmt(f)?;

                write!(f, ")")
            }
            Type::DelayedAlias(AliasCommon {
                symbol,
                type_arguments,
                lambda_set_variables,
            }) => {
                write!(f, "(DelayedAlias {:?}", symbol)?;

                for (_, arg) in type_arguments {
                    write!(f, " {:?}", arg)?;
                }

                for (lambda_set, greek_letter) in
                    lambda_set_variables.iter().zip(GREEK_LETTERS.iter())
                {
                    write!(f, " {}@{:?}", greek_letter, lambda_set.0)?;
                }

                write!(f, ")")?;

                Ok(())
            }

            Type::Alias {
                symbol,
                type_arguments,
                lambda_set_variables,
                actual: _actual,
                ..
            } => {
                write!(f, "(Alias {:?}", symbol)?;

                for (_, arg) in type_arguments {
                    write!(f, " {:?}", arg)?;
                }

                for (lambda_set, greek_letter) in
                    lambda_set_variables.iter().zip(GREEK_LETTERS.iter())
                {
                    write!(f, " {}@{:?}", greek_letter, lambda_set.0)?;
                }

                // Sometimes it's useful to see the expansion of the alias
                write!(f, "[ but actually {:?} ]", _actual)?;

                write!(f, ")")?;

                Ok(())
            }
            Type::HostExposedAlias {
                name,
                type_arguments: arguments,
                ..
            } => {
                write!(f, "HostExposedAlias {:?}", name)?;

                for (_, arg) in arguments {
                    write!(f, " {:?}", arg)?;
                }

                // Sometimes it's useful to see the expansion of the alias
                // write!(f, "[ but actually {:?} ]", _actual)?;

                Ok(())
            }
            Type::Record(fields, ext) => {
                write!(f, "{{")?;

                if !fields.is_empty() {
                    write!(f, " ")?;
                }

                let mut any_written_yet = false;

                for (label, field_type) in fields {
                    match field_type {
                        RecordField::Optional(_) => write!(f, "{:?} ? {:?}", label, field_type)?,
                        RecordField::Required(_) => write!(f, "{:?} : {:?}", label, field_type)?,
                        RecordField::Demanded(_) => write!(f, "{:?} : {:?}", label, field_type)?,
                    }

                    if any_written_yet {
                        write!(f, ", ")?;
                    } else {
                        any_written_yet = true;
                    }
                }

                if !fields.is_empty() {
                    write!(f, " ")?;
                }

                write!(f, "}}")?;

                match ext {
                    TypeExtension::Closed => {
                        // This is a closed record. We're done!
                        Ok(())
                    }
                    TypeExtension::Open(other) => {
                        // This is an open record, so print the variable
                        // right after the '}'
                        //
                        // e.g. the "*" at the end of `{ x: Int }*`
                        // or the "r" at the end of `{ x: Int }r`
                        other.fmt(f)
                    }
                }
            }
            Type::TagUnion(tags, ext) => {
                write!(f, "[")?;

                if !tags.is_empty() {
                    write!(f, " ")?;
                }

                let mut it = tags.iter().peekable();
                while let Some((label, arguments)) = it.next() {
                    write!(f, "{:?}", label)?;

                    for argument in arguments {
                        write!(f, " {:?}", argument)?;
                    }

                    if it.peek().is_some() {
                        write!(f, ", ")?;
                    }
                }

                if !tags.is_empty() {
                    write!(f, " ")?;
                }

                write!(f, "]")?;

                match ext {
                    TypeExtension::Closed => {
                        // This is a closed variant. We're done!
                        Ok(())
                    }
                    TypeExtension::Open(other) => {
                        // This is an open tag union, so print the variable
                        // right after the ']'
                        //
                        // e.g. the "*" at the end of `[ Foo ]*`
                        // or the "r" at the end of `[ DivByZero ]r`
                        other.fmt(f)
                    }
                }
            }
            Type::FunctionOrTagUnion(tag_name, _, ext) => {
                write!(f, "[")?;
                write!(f, "{:?}", tag_name)?;
                write!(f, "]")?;

                match ext {
                    TypeExtension::Closed => {
                        // This is a closed variant. We're done!
                        Ok(())
                    }
                    TypeExtension::Open(other) => {
                        // This is an open tag union, so print the variable
                        // right after the ']'
                        //
                        // e.g. the "*" at the end of `[ Foo ]*`
                        // or the "r" at the end of `[ DivByZero ]r`
                        other.fmt(f)
                    }
                }
            }
            Type::ClosureTag { name, ext } => {
                write!(f, "ClosureTag(")?;

                name.fmt(f)?;
                write!(f, ", ")?;
                ext.fmt(f)?;

                write!(f, ")")
            }
            Type::RecursiveTagUnion(rec, tags, ext) => {
                write!(f, "[")?;

                if !tags.is_empty() {
                    write!(f, " ")?;
                }

                let mut it = tags.iter().peekable();
                while let Some((label, arguments)) = it.next() {
                    write!(f, "{:?}", label)?;

                    for argument in arguments {
                        write!(f, " {:?}", argument)?;
                    }

                    if it.peek().is_some() {
                        write!(f, ", ")?;
                    }
                }

                if !tags.is_empty() {
                    write!(f, " ")?;
                }

                write!(f, "]")?;

                match ext {
                    TypeExtension::Closed => {
                        // This is a closed variant. We're done!
                        Ok(())
                    }
                    TypeExtension::Open(other) => {
                        // This is an open tag union, so print the variable
                        // right after the ']'
                        //
                        // e.g. the "*" at the end of `[ Foo ]*`
                        // or the "r" at the end of `[ DivByZero ]r`
                        other.fmt(f)
                    }
                }?;

                write!(f, " as <{:?}>", rec)
            }
            Type::RangedNumber(typ, range_vars) => {
                write!(f, "Ranged({:?}, {:?})", typ, range_vars)
            }
        }
    }
}

impl Type {
    pub fn arity(&self) -> usize {
        if let Type::Function(args, _, _) = self {
            args.len()
        } else {
            0
        }
    }
    pub fn is_recursive(&self) -> bool {
        matches!(self, Type::RecursiveTagUnion(_, _, _))
    }

    pub fn is_empty_tag_union(&self) -> bool {
        matches!(self, Type::EmptyTagUnion)
    }

    pub fn is_empty_record(&self) -> bool {
        matches!(self, Type::EmptyRec)
    }

    pub fn variables(&self) -> ImSet<Variable> {
        let mut result = ImSet::default();
        variables_help(self, &mut result);

        result
    }

    pub fn variables_detail(&self) -> VariableDetail {
        let mut result = Default::default();
        variables_help_detailed(self, &mut result);

        result
    }

    pub fn substitute(&mut self, substitutions: &ImMap<Variable, Type>) {
        use Type::*;

        let mut stack = vec![self];

        while let Some(typ) = stack.pop() {
            match typ {
                ClosureTag { ext: v, .. } | Variable(v) => {
                    if let Some(replacement) = substitutions.get(v) {
                        *typ = replacement.clone();
                    }
                }
                Function(args, closure, ret) => {
                    stack.extend(args);
                    stack.push(closure);
                    stack.push(ret);
                }
                TagUnion(tags, ext) => {
                    for (_, args) in tags {
                        stack.extend(args.iter_mut());
                    }

                    if let TypeExtension::Open(ext) = ext {
                        stack.push(ext);
                    }
                }
                FunctionOrTagUnion(_, _, ext) => {
                    if let TypeExtension::Open(ext) = ext {
                        stack.push(ext);
                    }
                }
                RecursiveTagUnion(_, tags, ext) => {
                    for (_, args) in tags {
                        stack.extend(args.iter_mut());
                    }

                    if let TypeExtension::Open(ext) = ext {
                        stack.push(ext);
                    }
                }
                Record(fields, ext) => {
                    for (_, x) in fields.iter_mut() {
                        stack.push(x.as_inner_mut());
                    }

                    if let TypeExtension::Open(ext) = ext {
                        stack.push(ext);
                    }
                }
                Type::DelayedAlias(AliasCommon {
                    type_arguments,
                    lambda_set_variables,
                    ..
                }) => {
                    for (_, value) in type_arguments.iter_mut() {
                        stack.push(value);
                    }

                    for lambda_set in lambda_set_variables.iter_mut() {
                        stack.push(lambda_set.as_inner_mut());
                    }
                }
                Alias {
                    type_arguments,
                    lambda_set_variables,
                    actual,
                    ..
                } => {
                    for (_, value) in type_arguments.iter_mut() {
                        stack.push(value);
                    }

                    for lambda_set in lambda_set_variables.iter_mut() {
                        stack.push(lambda_set.as_inner_mut());
                    }

                    stack.push(actual);
                }
                HostExposedAlias {
                    type_arguments,
                    lambda_set_variables,
                    actual: actual_type,
                    ..
                } => {
                    for (_, value) in type_arguments.iter_mut() {
                        stack.push(value);
                    }

                    for lambda_set in lambda_set_variables.iter_mut() {
                        stack.push(lambda_set.as_inner_mut());
                    }

                    stack.push(actual_type);
                }
                Apply(_, args, _) => {
                    stack.extend(args);
                }
                RangedNumber(typ, _) => {
                    stack.push(typ);
                }

                EmptyRec | EmptyTagUnion | Erroneous(_) => {}
            }
        }
    }

    pub fn substitute_variables(&mut self, substitutions: &MutMap<Variable, Variable>) {
        use Type::*;

        let mut stack = vec![self];

        while let Some(typ) = stack.pop() {
            match typ {
                ClosureTag { ext: v, .. } | Variable(v) => {
                    if let Some(replacement) = substitutions.get(v) {
                        *v = *replacement;
                    }
                }
                Function(args, closure, ret) => {
                    stack.extend(args);
                    stack.push(closure);
                    stack.push(ret);
                }
                TagUnion(tags, ext) => {
                    for (_, args) in tags {
                        stack.extend(args.iter_mut());
                    }

                    if let TypeExtension::Open(ext) = ext {
                        stack.push(ext);
                    }
                }
                FunctionOrTagUnion(_, _, ext) => {
                    if let TypeExtension::Open(ext) = ext {
                        stack.push(ext);
                    }
                }
                RecursiveTagUnion(rec_var, tags, ext) => {
                    if let Some(replacement) = substitutions.get(rec_var) {
                        *rec_var = *replacement;
                    }

                    for (_, args) in tags {
                        stack.extend(args.iter_mut());
                    }

                    if let TypeExtension::Open(ext) = ext {
                        stack.push(ext);
                    }
                }
                Record(fields, ext) => {
                    for (_, x) in fields.iter_mut() {
                        stack.push(x.as_inner_mut());
                    }
                    if let TypeExtension::Open(ext) = ext {
                        stack.push(ext);
                    }
                }
                Type::DelayedAlias(AliasCommon {
                    type_arguments,
                    lambda_set_variables,
                    ..
                }) => {
                    for (_, value) in type_arguments.iter_mut() {
                        stack.push(value);
                    }

                    for lambda_set in lambda_set_variables.iter_mut() {
                        stack.push(lambda_set.as_inner_mut());
                    }
                }
                Alias {
                    type_arguments,
                    lambda_set_variables,
                    actual,
                    ..
                } => {
                    for (_, value) in type_arguments.iter_mut() {
                        stack.push(value);
                    }
                    for lambda_set in lambda_set_variables.iter_mut() {
                        stack.push(lambda_set.as_inner_mut());
                    }

                    stack.push(actual);
                }
                HostExposedAlias {
                    type_arguments,
                    lambda_set_variables,
                    actual: actual_type,
                    ..
                } => {
                    for (_, value) in type_arguments.iter_mut() {
                        stack.push(value);
                    }

                    for lambda_set in lambda_set_variables.iter_mut() {
                        stack.push(lambda_set.as_inner_mut());
                    }

                    stack.push(actual_type);
                }
                Apply(_, args, _) => {
                    stack.extend(args);
                }
                RangedNumber(typ, _) => {
                    stack.push(typ);
                }

                EmptyRec | EmptyTagUnion | Erroneous(_) => {}
            }
        }
    }

    /// Swap Apply(rep_symbol, rep_args) with `actual`. Returns `Err` if there is an
    /// `Apply(rep_symbol, _)`, but the args don't match.
    pub fn substitute_alias(
        &mut self,
        rep_symbol: Symbol,
        rep_args: &[Type],
        actual: &Type,
    ) -> Result<(), Region> {
        use Type::*;

        match self {
            Function(args, closure, ret) => {
                for arg in args {
                    arg.substitute_alias(rep_symbol, rep_args, actual)?;
                }
                closure.substitute_alias(rep_symbol, rep_args, actual)?;
                ret.substitute_alias(rep_symbol, rep_args, actual)
            }
            FunctionOrTagUnion(_, _, ext) => match ext {
                TypeExtension::Open(ext) => ext.substitute_alias(rep_symbol, rep_args, actual),
                TypeExtension::Closed => Ok(()),
            },
            RecursiveTagUnion(_, tags, ext) | TagUnion(tags, ext) => {
                for (_, args) in tags {
                    for x in args {
                        x.substitute_alias(rep_symbol, rep_args, actual)?;
                    }
                }

                match ext {
                    TypeExtension::Open(ext) => ext.substitute_alias(rep_symbol, rep_args, actual),
                    TypeExtension::Closed => Ok(()),
                }
            }
            Record(fields, ext) => {
                for (_, x) in fields.iter_mut() {
                    x.substitute_alias(rep_symbol, rep_args, actual)?;
                }

                match ext {
                    TypeExtension::Open(ext) => ext.substitute_alias(rep_symbol, rep_args, actual),
                    TypeExtension::Closed => Ok(()),
                }
            }
            DelayedAlias(AliasCommon {
                type_arguments,
                lambda_set_variables: _no_aliases_in_lambda_sets,
                ..
            }) => {
                for (_, ta) in type_arguments {
                    ta.substitute_alias(rep_symbol, rep_args, actual)?;
                }

                Ok(())
            }
            Alias {
                type_arguments,
                actual: alias_actual,
                ..
            } => {
                for (_, ta) in type_arguments {
                    ta.substitute_alias(rep_symbol, rep_args, actual)?;
                }
                alias_actual.substitute_alias(rep_symbol, rep_args, actual)
            }
            HostExposedAlias {
                actual: actual_type,
                ..
            } => actual_type.substitute_alias(rep_symbol, rep_args, actual),
            Apply(symbol, args, region) if *symbol == rep_symbol => {
                if args.len() == rep_args.len()
                    && args.iter().zip(rep_args.iter()).all(|(t1, t2)| t1 == t2)
                {
                    *self = actual.clone();

                    if let Apply(_, args, _) = self {
                        for arg in args {
                            arg.substitute_alias(rep_symbol, rep_args, actual)?;
                        }
                    }
                    return Ok(());
                }
                Err(*region)
            }
            Apply(_, args, _) => {
                for arg in args {
                    arg.substitute_alias(rep_symbol, rep_args, actual)?;
                }
                Ok(())
            }
            RangedNumber(typ, _) => typ.substitute_alias(rep_symbol, rep_args, actual),
            EmptyRec | EmptyTagUnion | ClosureTag { .. } | Erroneous(_) | Variable(_) => Ok(()),
        }
    }

    fn contains_symbol_ext(ext: &TypeExtension, rep_symbol: Symbol) -> bool {
        match ext {
            TypeExtension::Open(ext) => ext.contains_symbol(rep_symbol),
            TypeExtension::Closed => false,
        }
    }

    pub fn contains_symbol(&self, rep_symbol: Symbol) -> bool {
        use Type::*;

        match self {
            Function(args, closure, ret) => {
                ret.contains_symbol(rep_symbol)
                    || closure.contains_symbol(rep_symbol)
                    || args.iter().any(|arg| arg.contains_symbol(rep_symbol))
            }
            FunctionOrTagUnion(_, _, ext) => Self::contains_symbol_ext(ext, rep_symbol),
            RecursiveTagUnion(_, tags, ext) | TagUnion(tags, ext) => {
                Self::contains_symbol_ext(ext, rep_symbol)
                    || tags
                        .iter()
                        .flat_map(|v| v.1.iter())
                        .any(|arg| arg.contains_symbol(rep_symbol))
            }

            Record(fields, ext) => {
                Self::contains_symbol_ext(ext, rep_symbol)
                    || fields.values().any(|arg| arg.contains_symbol(rep_symbol))
            }
            DelayedAlias(AliasCommon {
                symbol,
                type_arguments,
                lambda_set_variables,
                ..
            }) => {
                symbol == &rep_symbol
                    || type_arguments
                        .iter()
                        .any(|v| v.1.contains_symbol(rep_symbol))
                    || lambda_set_variables
                        .iter()
                        .any(|v| v.0.contains_symbol(rep_symbol))
            }
            Alias {
                symbol: alias_symbol,
                actual: actual_type,
                ..
            } => alias_symbol == &rep_symbol || actual_type.contains_symbol(rep_symbol),
            HostExposedAlias { name, actual, .. } => {
                name == &rep_symbol || actual.contains_symbol(rep_symbol)
            }
            Apply(symbol, _, _) if *symbol == rep_symbol => true,
            Apply(_, args, _) => args.iter().any(|arg| arg.contains_symbol(rep_symbol)),
            RangedNumber(typ, _) => typ.contains_symbol(rep_symbol),
            EmptyRec | EmptyTagUnion | ClosureTag { .. } | Erroneous(_) | Variable(_) => false,
        }
    }

    fn contains_variable_ext(ext: &TypeExtension, rep_variable: Variable) -> bool {
        match ext {
            TypeExtension::Open(ext) => ext.contains_variable(rep_variable),
            TypeExtension::Closed => false,
        }
    }

    pub fn contains_variable(&self, rep_variable: Variable) -> bool {
        use Type::*;

        match self {
            ClosureTag { ext: v, .. } | Variable(v) => *v == rep_variable,
            Function(args, closure, ret) => {
                ret.contains_variable(rep_variable)
                    || closure.contains_variable(rep_variable)
                    || args.iter().any(|arg| arg.contains_variable(rep_variable))
            }
            FunctionOrTagUnion(_, _, ext) => Self::contains_variable_ext(ext, rep_variable),
            RecursiveTagUnion(_, tags, ext) | TagUnion(tags, ext) => {
                Self::contains_variable_ext(ext, rep_variable)
                    || tags
                        .iter()
                        .flat_map(|v| v.1.iter())
                        .any(|arg| arg.contains_variable(rep_variable))
            }

            Record(fields, ext) => {
                Self::contains_variable_ext(ext, rep_variable)
                    || fields
                        .values()
                        .any(|arg| arg.contains_variable(rep_variable))
            }
            DelayedAlias(AliasCommon { .. }) => {
                todo!()
            }
            Alias {
                actual: actual_type,
                ..
            } => actual_type.contains_variable(rep_variable),
            HostExposedAlias { actual, .. } => actual.contains_variable(rep_variable),
            Apply(_, args, _) => args.iter().any(|arg| arg.contains_variable(rep_variable)),
            RangedNumber(typ, vars) => {
                typ.contains_variable(rep_variable) || vars.iter().any(|&v| v == rep_variable)
            }
            EmptyRec | EmptyTagUnion | Erroneous(_) => false,
        }
    }

    pub fn symbols(&self) -> Vec<Symbol> {
        symbols_help(self)
    }

    /// a shallow dealias, continue until the first constructor is not an alias.
    pub fn shallow_dealias(&self) -> &Self {
        let mut result = self;
        while let Type::Alias { actual, .. } = result {
            result = actual;
        }
        result
    }

<<<<<<< HEAD
    pub fn shallow_structural_dealias(&self) -> &Self {
        let mut result = self;
        while let Type::Alias {
            actual,
            kind: AliasKind::Structural,
            ..
        } = result
        {
            result = actual;
        }
        result
    }

    pub fn instantiate_aliases(
=======
    pub fn instantiate_aliases<'a, F>(
>>>>>>> 53c8dee4
        &mut self,
        region: Region,
        aliases: &'a F,
        var_store: &mut VarStore,
        new_lambda_set_variables: &mut ImSet<Variable>,
    ) where
        F: Fn(Symbol) -> Option<&'a Alias>,
    {
        use Type::*;

        match self {
            Function(args, closure, ret) => {
                for arg in args {
                    arg.instantiate_aliases(region, aliases, var_store, new_lambda_set_variables);
                }
                closure.instantiate_aliases(region, aliases, var_store, new_lambda_set_variables);
                ret.instantiate_aliases(region, aliases, var_store, new_lambda_set_variables);
            }
            FunctionOrTagUnion(_, _, ext) => {
                if let TypeExtension::Open(ext) = ext {
                    ext.instantiate_aliases(region, aliases, var_store, new_lambda_set_variables);
                }
            }
            RecursiveTagUnion(_, tags, ext) | TagUnion(tags, ext) => {
                for (_, args) in tags {
                    for x in args {
                        x.instantiate_aliases(region, aliases, var_store, new_lambda_set_variables);
                    }
                }

                if let TypeExtension::Open(ext) = ext {
                    ext.instantiate_aliases(region, aliases, var_store, new_lambda_set_variables);
                }
            }
            Record(fields, ext) => {
                for (_, x) in fields.iter_mut() {
                    x.instantiate_aliases(region, aliases, var_store, new_lambda_set_variables);
                }

                if let TypeExtension::Open(ext) = ext {
                    ext.instantiate_aliases(region, aliases, var_store, new_lambda_set_variables);
                }
            }
            DelayedAlias(AliasCommon { .. }) => {
                // do nothing, yay
            }
            HostExposedAlias {
                type_arguments: type_args,
                lambda_set_variables,
                actual: actual_type,
                ..
            }
            | Alias {
                type_arguments: type_args,
                lambda_set_variables,
                actual: actual_type,
                ..
            } => {
                for arg in type_args {
                    arg.1
                        .instantiate_aliases(region, aliases, var_store, new_lambda_set_variables);
                }

                for arg in lambda_set_variables {
                    arg.instantiate_aliases(region, aliases, var_store, new_lambda_set_variables);
                }

                actual_type.instantiate_aliases(
                    region,
                    aliases,
                    var_store,
                    new_lambda_set_variables,
                );
            }
            Apply(symbol, args, _) => {
                if let Some(alias) = aliases(*symbol) {
                    // TODO switch to this, but we still need to check for recursion with the
                    // `else` branch
                    if false {
                        let mut type_var_to_arg = Vec::new();

                        for (loc_var, arg_ann) in alias.type_variables.iter().zip(args) {
                            let name = loc_var.value.0.clone();

                            type_var_to_arg.push((name, arg_ann.clone()));
                        }

                        let mut lambda_set_variables =
                            Vec::with_capacity(alias.lambda_set_variables.len());

                        for _ in 0..alias.lambda_set_variables.len() {
                            let lvar = var_store.fresh();

                            new_lambda_set_variables.insert(lvar);

                            lambda_set_variables.push(LambdaSet(Type::Variable(lvar)));
                        }

                        let alias = Type::DelayedAlias(AliasCommon {
                            symbol: *symbol,
                            type_arguments: type_var_to_arg,
                            lambda_set_variables,
                        });

                        *self = alias;
                    } else {
                        if args.len() != alias.type_variables.len() {
                            *self = Type::Erroneous(Problem::BadTypeArguments {
                                symbol: *symbol,
                                region,
                                type_got: args.len() as u8,
                                alias_needs: alias.type_variables.len() as u8,
                            });
                            return;
                        }

                        let mut actual = alias.typ.clone();

                        let mut named_args = Vec::with_capacity(args.len());
                        let mut substitution = ImMap::default();

                        // TODO substitute further in args
                        for (
                            Loc {
                                value: (lowercase, placeholder),
                                ..
                            },
                            filler,
                        ) in alias.type_variables.iter().zip(args.iter())
                        {
                            let mut filler = filler.clone();
                            filler.instantiate_aliases(
                                region,
                                aliases,
                                var_store,
                                new_lambda_set_variables,
                            );
                            named_args.push((lowercase.clone(), filler.clone()));
                            substitution.insert(*placeholder, filler);
                        }

                        // make sure hidden variables are freshly instantiated
                        let mut lambda_set_variables =
                            Vec::with_capacity(alias.lambda_set_variables.len());
                        for typ in alias.lambda_set_variables.iter() {
                            if let Type::Variable(var) = typ.0 {
                                let fresh = var_store.fresh();
                                new_lambda_set_variables.insert(fresh);
                                substitution.insert(var, Type::Variable(fresh));
                                lambda_set_variables.push(LambdaSet(Type::Variable(fresh)));
                            } else {
                                unreachable!("at this point there should be only vars in there");
                            }
                        }

                        actual.instantiate_aliases(
                            region,
                            aliases,
                            var_store,
                            new_lambda_set_variables,
                        );

                        actual.substitute(&substitution);

                        // instantiate recursion variable!
                        if let Type::RecursiveTagUnion(rec_var, mut tags, mut ext) = actual {
                            let new_rec_var = var_store.fresh();
                            substitution.clear();
                            substitution.insert(rec_var, Type::Variable(new_rec_var));

                            for typ in tags.iter_mut().flat_map(|v| v.1.iter_mut()) {
                                typ.substitute(&substitution);
                            }

                            if let TypeExtension::Open(ext) = &mut ext {
                                ext.substitute(&substitution);
                            }

                            actual = Type::RecursiveTagUnion(new_rec_var, tags, ext);
                        }
                        let alias = Type::Alias {
                            symbol: *symbol,
                            type_arguments: named_args,
                            lambda_set_variables,
                            actual: Box::new(actual),
                            kind: alias.kind,
                        };

                        *self = alias;
                    }
                } else {
                    // one of the special-cased Apply types.
                    for x in args {
                        x.instantiate_aliases(region, aliases, var_store, new_lambda_set_variables);
                    }
                }
            }
            RangedNumber(typ, _) => {
                typ.instantiate_aliases(region, aliases, var_store, new_lambda_set_variables);
            }
            EmptyRec | EmptyTagUnion | ClosureTag { .. } | Erroneous(_) | Variable(_) => {}
        }
    }

    pub fn is_tag_union_like(&self) -> bool {
        matches!(
            self,
            Type::TagUnion(..)
                | Type::RecursiveTagUnion(..)
                | Type::FunctionOrTagUnion(..)
                | Type::EmptyTagUnion
        )
    }

    /// We say a type is "narrow" if no type composing it is a proper sum; that is, no type
    /// composing it is a tag union with more than one variant.
    ///
    /// The types checked here must have all of their non-builtin `Apply`s instantiated, as a
    /// non-instantiated `Apply` would be ambiguous.
    ///
    /// The following are narrow:
    ///
    /// ```roc
    /// U8
    /// [ A I8 ]
    /// [ A [ B [ C U8 ] ] ]
    /// [ A (R a) ] as R a
    /// ```
    ///
    /// The following are not:
    ///
    /// ```roc
    /// [ A I8, B U8 ]
    /// [ A [ B [ Result U8 {} ] ] ]         (Result U8 {} is actually [ Ok U8, Err {} ])
    /// [ A { lst: List (R a) } ] as R a     (List a is morally [ Cons (List a), Nil ] as List a)
    /// ```
    pub fn is_narrow(&self) -> bool {
        match self.shallow_dealias() {
            Type::TagUnion(tags, ext) | Type::RecursiveTagUnion(_, tags, ext) => {
                matches!(ext, TypeExtension::Closed)
                    && tags.len() == 1
                    && tags[0].1.len() == 1
                    && tags[0].1[0].is_narrow()
            }
            Type::Record(fields, ext) => match ext {
                TypeExtension::Open(ext) => {
                    fields.values().all(|field| field.as_inner().is_narrow()) && ext.is_narrow()
                }
                TypeExtension::Closed => fields.values().all(|field| field.as_inner().is_narrow()),
            },
            Type::Function(args, clos, ret) => {
                args.iter().all(|a| a.is_narrow()) && clos.is_narrow() && ret.is_narrow()
            }
            // Lists and sets are morally two-tagged unions, as they can be empty
            Type::Apply(Symbol::LIST_LIST | Symbol::SET_SET, _, _) => false,
            Type::Apply(..) => internal_error!("cannot chase an Apply!"),
            Type::Alias { .. } => internal_error!("should be dealiased"),
            // Non-composite types are trivially narrow
            _ => true,
        }
    }

    pub fn expect_variable(&self, reason: &'static str) -> Variable {
        match self {
            Type::Variable(v) => *v,
            _ => internal_error!(reason),
        }
    }
}

fn symbols_help(initial: &Type) -> Vec<Symbol> {
    use Type::*;

    let mut output = vec![];
    let mut stack = vec![initial];

    while let Some(tipe) = stack.pop() {
        match tipe {
            Function(args, closure, ret) => {
                stack.push(ret);
                stack.push(closure);
                stack.extend(args);
            }
            FunctionOrTagUnion(_, _, ext) => {
                stack.extend(ext);
            }
            RecursiveTagUnion(_, tags, ext) | TagUnion(tags, ext) => {
                stack.extend(ext);
                stack.extend(tags.iter().flat_map(|v| v.1.iter()));
            }

            Record(fields, ext) => {
                stack.extend(ext);
                stack.extend(fields.values().map(|field| field.as_inner()));
            }
            DelayedAlias(AliasCommon {
                symbol,
                type_arguments,
                ..
            }) => {
                output.push(*symbol);
                stack.extend(type_arguments.iter().map(|v| &v.1));
            }
            Alias {
                symbol: alias_symbol,
                actual: actual_type,
                ..
            } => {
                // because the type parameters are inlined in the actual type, we don't need to look
                // at the type parameters here
                output.push(*alias_symbol);
                stack.push(actual_type);
            }
            HostExposedAlias { name, actual, .. } => {
                // because the type parameters are inlined in the actual type, we don't need to look
                // at the type parameters here
                output.push(*name);
                stack.push(actual);
            }
            Apply(symbol, args, _) => {
                output.push(*symbol);
                stack.extend(args);
            }
            Erroneous(Problem::CyclicAlias(alias, _, _)) => {
                output.push(*alias);
            }
            RangedNumber(typ, _) => {
                stack.push(typ);
            }
            EmptyRec | EmptyTagUnion | ClosureTag { .. } | Erroneous(_) | Variable(_) => {}
        }
    }

    output.sort();
    output.dedup();

    output
}

fn variables_help(tipe: &Type, accum: &mut ImSet<Variable>) {
    use Type::*;

    match tipe {
        EmptyRec | EmptyTagUnion | Erroneous(_) => (),

        ClosureTag { ext: v, .. } | Variable(v) => {
            accum.insert(*v);
        }

        Function(args, closure, ret) => {
            for arg in args {
                variables_help(arg, accum);
            }
            variables_help(closure, accum);
            variables_help(ret, accum);
        }
        Record(fields, ext) => {
            use RecordField::*;

            for (_, field) in fields {
                match field {
                    Optional(x) => variables_help(x, accum),
                    Required(x) => variables_help(x, accum),
                    Demanded(x) => variables_help(x, accum),
                };
            }

            if let TypeExtension::Open(ext) = ext {
                variables_help(ext, accum);
            }
        }
        TagUnion(tags, ext) => {
            for (_, args) in tags {
                for x in args {
                    variables_help(x, accum);
                }
            }

            if let TypeExtension::Open(ext) = ext {
                variables_help(ext, accum);
            }
        }
        FunctionOrTagUnion(_, _, ext) => {
            if let TypeExtension::Open(ext) = ext {
                variables_help(ext, accum);
            }
        }
        RecursiveTagUnion(rec, tags, ext) => {
            for (_, args) in tags {
                for x in args {
                    variables_help(x, accum);
                }
            }

            if let TypeExtension::Open(ext) = ext {
                variables_help(ext, accum);
            }

            // just check that this is actually a recursive type
            debug_assert!(accum.contains(rec));

            // this rec var doesn't need to be in flex_vars or rigid_vars
            accum.remove(rec);
        }
        DelayedAlias(AliasCommon {
            type_arguments,
            lambda_set_variables,
            ..
        }) => {
            for (_, arg) in type_arguments {
                variables_help(arg, accum);
            }

            for lambda_set in lambda_set_variables {
                variables_help(&lambda_set.0, accum);
            }
        }
        Alias {
            type_arguments,
            actual,
            ..
        } => {
            for (_, arg) in type_arguments {
                variables_help(arg, accum);
            }
            variables_help(actual, accum);
        }
        HostExposedAlias {
            type_arguments: arguments,
            actual,
            ..
        } => {
            for (_, arg) in arguments {
                variables_help(arg, accum);
            }
            variables_help(actual, accum);
        }
        RangedNumber(typ, vars) => {
            variables_help(typ, accum);
            accum.extend(vars.iter().copied());
        }
        Apply(_, args, _) => {
            for x in args {
                variables_help(x, accum);
            }
        }
    }
}

#[derive(Default)]
pub struct VariableDetail {
    pub type_variables: MutSet<Variable>,
    pub lambda_set_variables: Vec<Variable>,
    pub recursion_variables: MutSet<Variable>,
}

impl VariableDetail {
    pub fn is_empty(&self) -> bool {
        self.type_variables.is_empty()
            && self.lambda_set_variables.is_empty()
            && self.recursion_variables.is_empty()
    }
}

fn variables_help_detailed(tipe: &Type, accum: &mut VariableDetail) {
    use Type::*;

    match tipe {
        EmptyRec | EmptyTagUnion | Erroneous(_) => (),

        ClosureTag { ext: v, .. } | Variable(v) => {
            accum.type_variables.insert(*v);
        }

        Function(args, closure, ret) => {
            for arg in args {
                variables_help_detailed(arg, accum);
            }
            if let Type::Variable(v) = **closure {
                accum.lambda_set_variables.push(v);
            } else {
                variables_help_detailed(closure, accum);
            }

            variables_help_detailed(ret, accum);
        }
        Record(fields, ext) => {
            use RecordField::*;

            for (_, field) in fields {
                match field {
                    Optional(x) => variables_help_detailed(x, accum),
                    Required(x) => variables_help_detailed(x, accum),
                    Demanded(x) => variables_help_detailed(x, accum),
                };
            }

            if let TypeExtension::Open(ext) = ext {
                variables_help_detailed(ext, accum);
            }
        }
        TagUnion(tags, ext) => {
            for (_, args) in tags {
                for x in args {
                    variables_help_detailed(x, accum);
                }
            }

            if let TypeExtension::Open(ext) = ext {
                variables_help_detailed(ext, accum);
            }
        }
        FunctionOrTagUnion(_, _, ext) => {
            if let TypeExtension::Open(ext) = ext {
                variables_help_detailed(ext, accum);
            }
        }
        RecursiveTagUnion(rec, tags, ext) => {
            for (_, args) in tags {
                for x in args {
                    variables_help_detailed(x, accum);
                }
            }

            if let TypeExtension::Open(ext) = ext {
                variables_help_detailed(ext, accum);
            }

            // just check that this is actually a recursive type
            // debug_assert!(accum.type_variables.contains(rec));

            // this rec var doesn't need to be in flex_vars or rigid_vars
            accum.type_variables.remove(rec);

            accum.recursion_variables.insert(*rec);
        }
        DelayedAlias(AliasCommon {
            type_arguments,
            lambda_set_variables,
            ..
        }) => {
            for (_, arg) in type_arguments {
                variables_help_detailed(arg, accum);
            }

            for lambda_set in lambda_set_variables {
                if let Type::Variable(v) = lambda_set.0 {
                    accum.lambda_set_variables.push(v);
                } else {
                    variables_help_detailed(&lambda_set.0, accum);
                }
            }
        }
        Alias {
            type_arguments,
            actual,
            ..
        } => {
            for (_, arg) in type_arguments {
                variables_help_detailed(arg, accum);
            }
            variables_help_detailed(actual, accum);
        }
        HostExposedAlias {
            type_arguments: arguments,
            actual,
            ..
        } => {
            for (_, arg) in arguments {
                variables_help_detailed(arg, accum);
            }
            variables_help_detailed(actual, accum);
        }
        RangedNumber(typ, vars) => {
            variables_help_detailed(typ, accum);
            accum.type_variables.extend(vars);
        }
        Apply(_, args, _) => {
            for x in args {
                variables_help_detailed(x, accum);
            }
        }
    }
}

#[derive(Debug)]
pub struct RecordStructure {
    /// Invariant: these should be sorted!
    pub fields: Vec<(Lowercase, RecordField<Variable>)>,
    pub ext: Variable,
}

#[derive(Debug)]
pub struct TagUnionStructure<'a> {
    /// Invariant: these should be sorted!
    pub fields: Vec<(TagName, &'a [Variable])>,
    pub ext: Variable,
}

#[derive(Debug, Clone, PartialEq, Eq)]
pub enum PReason {
    TypedArg {
        opt_name: Option<Symbol>,
        index: HumanIndex,
    },
    WhenMatch {
        index: HumanIndex,
        sub_pattern: HumanIndex,
    },
    TagArg {
        tag_name: TagName,
        index: HumanIndex,
    },
    PatternGuard,
    OptionalField,
}

#[derive(Debug, Clone, Copy, PartialEq, Eq)]
pub enum AnnotationSource {
    TypedIfBranch {
        index: HumanIndex,
        num_branches: usize,
        region: Region,
    },
    TypedWhenBranch {
        index: HumanIndex,
        region: Region,
    },
    TypedBody {
        region: Region,
    },
}

impl AnnotationSource {
    pub fn region(&self) -> Region {
        match self {
            &Self::TypedIfBranch { region, .. }
            | &Self::TypedWhenBranch { region, .. }
            | &Self::TypedBody { region, .. } => region,
        }
    }
}

#[derive(Debug, Clone, PartialEq, Eq)]
pub enum Reason {
    FnArg {
        name: Option<Symbol>,
        arg_index: HumanIndex,
    },
    FnCall {
        name: Option<Symbol>,
        arity: u8,
    },
    LowLevelOpArg {
        op: LowLevel,
        arg_index: HumanIndex,
    },
    ForeignCallArg {
        foreign_symbol: ForeignSymbol,
        arg_index: HumanIndex,
    },
    FloatLiteral,
    IntLiteral,
    NumLiteral,
    StrInterpolation,
    WhenBranches,
    WhenBranch {
        index: HumanIndex,
    },
    WhenGuard,
    ExpectCondition,
    IfCondition,
    IfBranch {
        index: HumanIndex,
        total_branches: usize,
    },
    ElemInList {
        index: HumanIndex,
    },
    RecordUpdateValue(Lowercase),
    RecordUpdateKeys(Symbol, SendMap<Lowercase, Region>),
    RecordDefaultField(Lowercase),
    NumericLiteralSuffix,
    InvalidAbilityMemberSpecialization {
        member_name: Symbol,
        def_region: Region,
        unimplemented_abilities: DoesNotImplementAbility,
    },
    GeneralizedAbilityMemberSpecialization {
        member_name: Symbol,
        def_region: Region,
    },
}

#[derive(PartialEq, Debug, Clone)]
pub enum Category {
    Lookup(Symbol),
    CallResult(Option<Symbol>, CalledVia),
    LowLevelOpResult(LowLevel),
    ForeignCall,
    TagApply {
        tag_name: TagName,
        args_count: usize,
    },
    OpaqueWrap(Symbol),
    OpaqueArg,
    Lambda,
    Uniqueness,
    ClosureSize,
    StrInterpolation,

    // storing variables in the ast
    Storage(&'static str, u32),

    // control flow
    If,
    When,

    // types
    Float,
    Int,
    Num,
    List,
    Str,
    Character,

    // records
    Record,
    Accessor(Lowercase),
    Access(Lowercase),
    DefaultValue(Lowercase), // for setting optional fields

    AbilityMemberSpecialization(Symbol),
}

#[derive(Debug, Clone, PartialEq, Eq)]
pub enum PatternCategory {
    Record,
    EmptyRecord,
    PatternGuard,
    PatternDefault,
    Set,
    Map,
    Ctor(TagName),
    Opaque(Symbol),
    Str,
    Num,
    Int,
    Float,
    Character,
}

#[derive(Clone, Copy, Debug, Eq, PartialEq, Hash)]
pub enum AliasKind {
    /// A structural alias is something like
    ///   List a : [ Nil, Cons a (List a) ]
    /// It is typed structurally, so that a `List U8` is always equal to a `[ Nil ]_`, for example.
    Structural,
    /// An opaque alias corresponds to an opaque type from the language syntax, like
    ///   Age := U32
    /// It is type nominally, so that `Age` is never equal to `U8` - the only way to unwrap the
    /// structural type inside `Age` is to unwrap the opaque, so `Age` = `@Age U8`.
    Opaque,
}

#[derive(Clone, Debug, PartialEq)]
pub struct Alias {
    pub region: Region,
    pub type_variables: Vec<Loc<(Lowercase, Variable)>>,

    /// lambda set variables, e.g. the one annotating the arrow in
    /// a |c|-> b
    pub lambda_set_variables: Vec<LambdaSet>,

    pub recursion_variables: MutSet<Variable>,

    pub typ: Type,

    pub kind: AliasKind,
}

impl Alias {
    pub fn header_region(&self) -> Region {
        Region::across_all(
            [self.region]
                .iter()
                .chain(self.type_variables.iter().map(|tv| &tv.region)),
        )
    }
}

#[derive(PartialEq, Eq, Debug, Clone, Hash)]
pub enum Problem {
    CanonicalizationProblem,
    CircularType(Symbol, Box<ErrorType>, Region),
    CyclicAlias(Symbol, Region, Vec<Symbol>),
    UnrecognizedIdent(Ident),
    Shadowed(Region, Loc<Ident>),
    BadTypeArguments {
        symbol: Symbol,
        region: Region,
        type_got: u8,
        alias_needs: u8,
    },
    InvalidModule,
    SolvedTypeError,
    HasClauseIsNotAbility(Region),
}

#[derive(PartialEq, Eq, Debug, Clone)]
pub enum Mismatch {
    TypeMismatch,
    IfConditionNotBool,
    InconsistentIfElse,
    InconsistentWhenBranches,
    CanonicalizationProblem,
    TypeNotInRange,
    DoesNotImplementAbiity(Variable, Symbol),
}

pub type DoesNotImplementAbility = Vec<(ErrorType, Symbol)>;

#[derive(PartialEq, Eq, Clone, Hash)]
pub enum ErrorType {
    Infinite,
    Type(Symbol, Vec<ErrorType>),
    FlexVar(Lowercase),
    RigidVar(Lowercase),
    FlexAbleVar(Lowercase, Symbol),
    RigidAbleVar(Lowercase, Symbol),
    Record(SendMap<Lowercase, RecordField<ErrorType>>, TypeExt),
    TagUnion(SendMap<TagName, Vec<ErrorType>>, TypeExt),
    RecursiveTagUnion(Box<ErrorType>, SendMap<TagName, Vec<ErrorType>>, TypeExt),
    Function(Vec<ErrorType>, Box<ErrorType>, Box<ErrorType>),
    Alias(Symbol, Vec<ErrorType>, Box<ErrorType>, AliasKind),
    Range(Box<ErrorType>, Vec<ErrorType>),
    Error,
}

impl std::fmt::Debug for ErrorType {
    fn fmt(&self, f: &mut fmt::Formatter<'_>) -> fmt::Result {
        // TODO remove clone
        write!(f, "{:?}", write_debug_error_type(self.clone()))
    }
}

impl ErrorType {
    pub fn unwrap_structural_alias(self) -> ErrorType {
        match self {
            ErrorType::Alias(_, _, real, AliasKind::Structural) => real.unwrap_structural_alias(),
            real => real,
        }
    }

    /// Adds all named type variables used in the type to a set.
    pub fn add_names(&self, taken: &mut MutSet<Lowercase>) {
        use ErrorType::*;
        match self {
            Infinite => {}
            Type(_, ts) => ts.iter().for_each(|t| t.add_names(taken)),
            FlexVar(v) | RigidVar(v) | FlexAbleVar(v, _) | RigidAbleVar(v, _) => {
                taken.insert(v.clone());
            }
            Record(fields, ext) => {
                fields
                    .iter()
                    .for_each(|(_, t)| t.as_inner().add_names(taken));
                ext.add_names(taken);
            }
            TagUnion(tags, ext) => {
                tags.iter()
                    .for_each(|(_, ts)| ts.iter().for_each(|t| t.add_names(taken)));
                ext.add_names(taken);
            }
            RecursiveTagUnion(t, tags, ext) => {
                t.add_names(taken);
                tags.iter()
                    .for_each(|(_, ts)| ts.iter().for_each(|t| t.add_names(taken)));
                ext.add_names(taken);
            }
            Function(args, capt, ret) => {
                args.iter().for_each(|t| t.add_names(taken));
                capt.add_names(taken);
                ret.add_names(taken);
            }
            Alias(_, ts, t, _) => {
                ts.iter().for_each(|t| {
                    t.add_names(taken);
                });
                t.add_names(taken);
            }
            Range(typ, ts) => {
                typ.add_names(taken);
                ts.iter().for_each(|t| {
                    t.add_names(taken);
                });
            }
            Error => {}
        }
    }
}

pub fn write_error_type(home: ModuleId, interns: &Interns, error_type: ErrorType) -> String {
    let mut buf = String::new();
    write_error_type_help(home, interns, error_type, &mut buf, Parens::Unnecessary);

    buf
}

fn write_error_type_help(
    home: ModuleId,
    interns: &Interns,
    error_type: ErrorType,
    buf: &mut String,
    parens: Parens,
) {
    use ErrorType::*;

    match error_type {
        Infinite => buf.push('∞'),
        Error => buf.push('?'),
        FlexVar(name) => buf.push_str(name.as_str()),
        RigidVar(name) => buf.push_str(name.as_str()),
        Type(symbol, arguments) => {
            let write_parens = parens == Parens::InTypeParam && !arguments.is_empty();

            if write_parens {
                buf.push('(');
            }
            buf.push_str(symbol.ident_str(interns).as_str());

            for arg in arguments {
                buf.push(' ');

                write_error_type_help(home, interns, arg, buf, Parens::InTypeParam);
            }

            if write_parens {
                buf.push(')');
            }
        }
        Alias(Symbol::NUM_NUM, mut arguments, _actual, _) => {
            debug_assert!(arguments.len() == 1);

            let argument = arguments.remove(0);

            match argument {
                Type(Symbol::NUM_INTEGER, _) => {
                    buf.push_str("Int");
                }
                Type(Symbol::NUM_FLOATINGPOINT, _) => {
                    buf.push_str("F64");
                }
                other => {
                    let write_parens = parens == Parens::InTypeParam;

                    if write_parens {
                        buf.push('(');
                    }
                    buf.push_str("Num ");
                    write_error_type_help(home, interns, other, buf, Parens::InTypeParam);

                    if write_parens {
                        buf.push(')');
                    }
                }
            }
        }
        Function(arguments, _closure, result) => {
            let write_parens = parens != Parens::Unnecessary;

            if write_parens {
                buf.push(')');
            }

            let mut it = arguments.into_iter().peekable();

            while let Some(arg) = it.next() {
                write_error_type_help(home, interns, arg, buf, Parens::InFn);
                if it.peek().is_some() {
                    buf.push_str(", ");
                }
            }

            buf.push_str(" -> ");

            write_error_type_help(home, interns, *result, buf, Parens::InFn);

            if write_parens {
                buf.push(')');
            }
        }
        Record(fields, ext) => {
            buf.push('{');

            for (label, field) in fields {
                use RecordField::*;

                buf.push_str(label.as_str());

                let content = match field {
                    Optional(content) => {
                        buf.push_str(" ? ");
                        content
                    }
                    Required(content) => {
                        buf.push_str(" : ");
                        content
                    }
                    Demanded(content) => {
                        buf.push_str(" : ");
                        content
                    }
                };

                write_error_type_help(home, interns, content, buf, Parens::Unnecessary);
            }

            buf.push('}');
            write_type_ext(ext, buf);
        }

        other => todo!("cannot format {:?} yet", other),
    }
}

pub fn write_debug_error_type(error_type: ErrorType) -> String {
    let mut buf = String::new();
    write_debug_error_type_help(error_type, &mut buf, Parens::Unnecessary);

    buf
}

fn write_debug_error_type_help(error_type: ErrorType, buf: &mut String, parens: Parens) {
    use ErrorType::*;

    match error_type {
        Infinite => buf.push('∞'),
        Error => buf.push('?'),
        FlexVar(name) | RigidVar(name) => buf.push_str(name.as_str()),
        FlexAbleVar(name, symbol) | RigidAbleVar(name, symbol) => {
            let write_parens = parens == Parens::InTypeParam;
            if write_parens {
                buf.push('(');
            }
            buf.push_str(name.as_str());
            buf.push_str(&format!(" has {:?}", symbol));
            if write_parens {
                buf.push(')');
            }
        }
        Type(symbol, arguments) => {
            let write_parens = parens == Parens::InTypeParam && !arguments.is_empty();

            if write_parens {
                buf.push('(');
            }
            buf.push_str(&format!("{:?}", symbol));

            for arg in arguments {
                buf.push(' ');

                write_debug_error_type_help(arg, buf, Parens::InTypeParam);
            }

            if write_parens {
                buf.push(')');
            }
        }
        Alias(Symbol::NUM_NUM, mut arguments, _actual, _) => {
            debug_assert!(arguments.len() == 1);

            let argument = arguments.remove(0);

            match argument {
                Type(Symbol::NUM_INTEGER, _) => {
                    buf.push_str("Int");
                }
                Type(Symbol::NUM_FLOATINGPOINT, _) => {
                    buf.push_str("F64");
                }
                other => {
                    let write_parens = parens == Parens::InTypeParam;

                    if write_parens {
                        buf.push('(');
                    }
                    buf.push_str("Num ");
                    write_debug_error_type_help(other, buf, Parens::InTypeParam);

                    if write_parens {
                        buf.push(')');
                    }
                }
            }
        }
        Alias(symbol, arguments, _actual, _) => {
            let write_parens = parens == Parens::InTypeParam && !arguments.is_empty();

            if write_parens {
                buf.push('(');
            }
            buf.push_str(&format!("{:?}", symbol));

            for arg in arguments {
                buf.push(' ');

                write_debug_error_type_help(arg, buf, Parens::InTypeParam);
            }

            // useful for debugging
            let write_out_alias = true;
            if write_out_alias {
                buf.push_str("[[ but really ");
                write_debug_error_type_help(*_actual, buf, Parens::Unnecessary);
                buf.push_str("]]");
            }

            if write_parens {
                buf.push(')');
            }
        }
        Function(arguments, _closure, result) => {
            let write_parens = parens != Parens::Unnecessary;

            if write_parens {
                buf.push('(');
            }

            let mut it = arguments.into_iter().peekable();

            while let Some(arg) = it.next() {
                write_debug_error_type_help(arg, buf, Parens::InFn);
                if it.peek().is_some() {
                    buf.push_str(", ");
                }
            }

            buf.push_str(" -> ");

            write_debug_error_type_help(*result, buf, Parens::InFn);

            if write_parens {
                buf.push(')');
            }
        }
        Record(fields, ext) => {
            buf.push('{');

            for (label, field) in fields {
                use RecordField::*;

                buf.push_str(label.as_str());

                let content = match field {
                    Optional(content) => {
                        buf.push_str(" ? ");
                        content
                    }
                    Required(content) => {
                        buf.push_str(" : ");
                        content
                    }
                    Demanded(content) => {
                        buf.push_str(" : ");
                        content
                    }
                };

                write_debug_error_type_help(content, buf, Parens::Unnecessary);
            }

            buf.push('}');
            write_type_ext(ext, buf);
        }
        TagUnion(tags, ext) => {
            buf.push('[');

            let mut it = tags.into_iter().peekable();

            while let Some((tag, args)) = it.next() {
                buf.push_str(&format!("{:?}", tag));
                for arg in args {
                    buf.push(' ');
                    write_debug_error_type_help(arg, buf, Parens::InTypeParam);
                }

                if it.peek().is_some() {
                    buf.push_str(", ");
                }
            }

            buf.push(']');
            write_type_ext(ext, buf);
        }
        RecursiveTagUnion(rec, tags, ext) => {
            buf.push('[');

            let mut it = tags.into_iter().peekable();
            while let Some((tag, args)) = it.next() {
                buf.push_str(&format!("{:?}", tag));
                for arg in args {
                    buf.push(' ');
                    write_debug_error_type_help(arg, buf, Parens::Unnecessary);
                }

                if it.peek().is_some() {
                    buf.push_str(", ");
                }
            }

            buf.push(']');
            write_type_ext(ext, buf);

            buf.push_str(" as ");

            write_debug_error_type_help(*rec, buf, Parens::Unnecessary);
        }
        Range(typ, types) => {
            write_debug_error_type_help(*typ, buf, parens);
            buf.push('<');

            let mut it = types.into_iter().peekable();
            while let Some(typ) = it.next() {
                write_debug_error_type_help(typ, buf, Parens::Unnecessary);

                if it.peek().is_some() {
                    buf.push_str(", ");
                }
            }

            buf.push('>');
        }
    }
}

#[derive(PartialEq, Eq, Debug, Clone, Hash)]
pub enum TypeExt {
    Closed,
    FlexOpen(Lowercase),
    RigidOpen(Lowercase),
}

impl TypeExt {
    pub fn add_names(&self, taken: &mut MutSet<Lowercase>) {
        use TypeExt::*;
        match self {
            Closed => {}
            FlexOpen(n) | RigidOpen(n) => {
                taken.insert(n.clone());
            }
        }
    }
}

fn write_type_ext(ext: TypeExt, buf: &mut String) {
    use TypeExt::*;
    match ext {
        Closed => {}
        FlexOpen(lowercase) | RigidOpen(lowercase) => {
            buf.push_str(lowercase.as_str());
        }
    }
}

static THE_LETTER_A: u32 = 'a' as u32;

pub fn name_type_var<I, F: FnMut(&I, &str) -> bool>(
    letters_used: u32,
    taken: &mut impl Iterator<Item = I>,
    mut predicate: F,
) -> (Lowercase, u32) {
    // TODO we should arena-allocate this String,
    // so all the strings in the entire pass only require ~1 allocation.
    let mut buf = String::with_capacity((letters_used as usize) / 26 + 1);

    let is_taken = {
        let mut remaining = letters_used as i32;

        while remaining >= 0 {
            buf.push(std::char::from_u32(THE_LETTER_A + ((remaining as u32) % 26)).unwrap());
            remaining -= 26;
        }

        let generated_name: &str = buf.as_str();

        taken.any(|item| predicate(&item, generated_name))
    };

    if is_taken {
        // If the generated name is already taken, try again.
        name_type_var(letters_used + 1, taken, predicate)
    } else {
        (buf.into(), letters_used + 1)
    }
}

#[derive(Debug, Copy, Clone)]
pub struct RecordFieldsError;

pub fn gather_fields_unsorted_iter(
    subs: &Subs,
    other_fields: RecordFields,
    mut var: Variable,
) -> Result<
    (
        impl Iterator<Item = (&Lowercase, RecordField<Variable>)> + '_,
        Variable,
    ),
    RecordFieldsError,
> {
    use crate::subs::Content::*;
    use crate::subs::FlatType::*;

    let mut stack = vec![other_fields];

    loop {
        match subs.get_content_without_compacting(var) {
            Structure(Record(sub_fields, sub_ext)) => {
                stack.push(*sub_fields);

                if var == Variable::EMPTY_RECORD {
                    break;
                } else {
                    var = *sub_ext;
                }
            }

            Alias(_, _, actual_var, _) => {
                // TODO according to elm/compiler: "TODO may be dropping useful alias info here"
                var = *actual_var;
            }

            Structure(EmptyRecord) => break,
            FlexVar(_) => break,

            // TODO investigate apparently this one pops up in the reporting tests!
            RigidVar(_) => break,

            _ => return Err(RecordFieldsError),
        }
    }

    let it = stack
        .into_iter()
        .flat_map(|fields| fields.iter_all())
        .map(move |(i1, i2, i3)| {
            let field_name: &Lowercase = &subs[i1];
            let variable = subs[i2];
            let record_field: RecordField<Variable> = subs[i3].map(|_| variable);

            (field_name, record_field)
        });

    Ok((it, var))
}

pub fn gather_fields(
    subs: &Subs,
    other_fields: RecordFields,
    var: Variable,
) -> Result<RecordStructure, RecordFieldsError> {
    let (it, ext) = gather_fields_unsorted_iter(subs, other_fields, var)?;

    let mut result: Vec<_> = it
        .map(|(ref_label, field)| (ref_label.clone(), field))
        .collect();

    result.sort_by(|(a, _), (b, _)| a.cmp(b));

    Ok(RecordStructure {
        fields: result,
        ext,
    })
}

pub fn gather_tags_unsorted_iter(
    subs: &Subs,
    other_fields: UnionTags,
    mut var: Variable,
) -> (
    impl Iterator<Item = (&TagName, VariableSubsSlice)> + '_,
    Variable,
) {
    use crate::subs::Content::*;
    use crate::subs::FlatType::*;

    let mut stack = vec![other_fields];

    loop {
        match subs.get_content_without_compacting(var) {
            Structure(TagUnion(sub_fields, sub_ext)) => {
                stack.push(*sub_fields);

                var = *sub_ext;
            }

            Structure(FunctionOrTagUnion(_tag_name_index, _, _sub_ext)) => {
                todo!("this variant does not use SOA yet, and therefore this case is unreachable right now")
                //                let sub_fields: UnionTags = (*tag_name_index).into();
                //                stack.push(sub_fields);
                //
                //                var = *sub_ext;
            }

            Structure(RecursiveTagUnion(_, _sub_fields, _sub_ext)) => {
                todo!("this variant does not use SOA yet, and therefore this case is unreachable right now")
                //                stack.push(*sub_fields);
                //
                //                var = *sub_ext;
            }

            Alias(_, _, actual_var, _) => {
                // TODO according to elm/compiler: "TODO may be dropping useful alias info here"
                var = *actual_var;
            }

            Structure(EmptyTagUnion) => break,
            FlexVar(_) => break,

            // TODO investigate this likely can happen when there is a type error
            RigidVar(_) => break,

            other => unreachable!("something weird ended up in a tag union type: {:?}", other),
        }
    }

    let it = stack
        .into_iter()
        .flat_map(|union_tags| union_tags.iter_all())
        .map(move |(i1, i2)| {
            let tag_name: &TagName = &subs[i1];
            let subs_slice = subs[i2];

            (tag_name, subs_slice)
        });

    (it, var)
}

pub fn gather_tags_slices(
    subs: &Subs,
    other_fields: UnionTags,
    var: Variable,
) -> (Vec<(TagName, VariableSubsSlice)>, Variable) {
    let (it, ext) = gather_tags_unsorted_iter(subs, other_fields, var);

    let mut result: Vec<_> = it
        .map(|(ref_label, field): (_, VariableSubsSlice)| (ref_label.clone(), field))
        .collect();

    result.sort_by(|(a, _), (b, _)| a.cmp(b));

    (result, ext)
}

pub fn gather_tags(subs: &Subs, other_fields: UnionTags, var: Variable) -> TagUnionStructure {
    let (it, ext) = gather_tags_unsorted_iter(subs, other_fields, var);

    let mut result: Vec<_> = it
        .map(|(ref_label, field): (_, VariableSubsSlice)| {
            (ref_label.clone(), subs.get_subs_slice(field))
        })
        .collect();

    result.sort_by(|(a, _), (b, _)| a.cmp(b));

    TagUnionStructure {
        fields: result,
        ext,
    }
}<|MERGE_RESOLUTION|>--- conflicted
+++ resolved
@@ -1068,7 +1068,6 @@
         result
     }
 
-<<<<<<< HEAD
     pub fn shallow_structural_dealias(&self) -> &Self {
         let mut result = self;
         while let Type::Alias {
@@ -1081,11 +1080,8 @@
         }
         result
     }
-
-    pub fn instantiate_aliases(
-=======
+  
     pub fn instantiate_aliases<'a, F>(
->>>>>>> 53c8dee4
         &mut self,
         region: Region,
         aliases: &'a F,
