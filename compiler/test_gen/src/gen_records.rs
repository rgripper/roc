#[cfg(feature = "gen-llvm")]
use crate::helpers::llvm::{assert_evals_to, expect_runtime_error_panic};

#[cfg(feature = "gen-dev")]
use crate::helpers::dev::assert_evals_to;

#[cfg(feature = "gen-wasm")]
use crate::helpers::wasm::{assert_evals_to, expect_runtime_error_panic};

// use crate::assert_wasm_evals_to as assert_evals_to;
use indoc::indoc;

#[cfg(test)]
use roc_std::{RocList, RocStr};

#[test]
#[cfg(any(feature = "gen-llvm", feature = "gen-dev", feature = "gen-wasm"))]
fn basic_record() {
    assert_evals_to!(
        indoc!(
            r#"
                    { y: 17, x: 15, z: 19 }.x
                "#
        ),
        15,
        i64
    );

    assert_evals_to!(
        indoc!(
            r#"
                    { x: 15, y: 17, z: 19 }.y
                "#
        ),
        17,
        i64
    );

    assert_evals_to!(
        indoc!(
            r#"
                    { x: 15, y: 17, z: 19 }.z
                "#
        ),
        19,
        i64
    );
}

#[test]
#[cfg(any(feature = "gen-llvm", feature = "gen-dev", feature = "gen-wasm"))]
fn f64_record() {
    assert_evals_to!(
        indoc!(
            r#"
                   rec = { y: 17.2, x: 15.1, z: 19.3 }

                   rec.x
                "#
        ),
        15.1,
        f64
    );

    assert_evals_to!(
        indoc!(
            r#"
                   rec = { y: 17.2, x: 15.1, z: 19.3 }

                   rec.y
                "#
        ),
        17.2,
        f64
    );

    assert_evals_to!(
        indoc!(
            r#"
                    rec = { y: 17.2, x: 15.1, z: 19.3 }

                    rec.z
                "#
        ),
        19.3,
        f64
    );
}

#[test]
#[cfg(any(feature = "gen-llvm"))]
fn fn_record() {
    assert_evals_to!(
        indoc!(
            r#"
                    getRec = \x -> { y: "foo", x, z: 19 }

                    (getRec 15).x
                "#
        ),
        15,
        i64
    );

    assert_evals_to!(
        indoc!(
            r#"
                    rec = { x: 15, y: 17, z: 19 }

                    rec.y
                "#
        ),
        17,
        i64
    );

    assert_evals_to!(
        indoc!(
            r#"
                    rec = { x: 15, y: 17, z: 19 }

                    rec.z
                "#
        ),
        19,
        i64
    );

    assert_evals_to!(
        indoc!(
            r#"
                    rec = { x: 15, y: 17, z: 19 }

                    rec.z + rec.x
                "#
        ),
        34,
        i64
    );
}

#[test]
#[cfg(any(feature = "gen-llvm", feature = "gen-dev", feature = "gen-wasm"))]
fn def_record() {
    assert_evals_to!(
        indoc!(
            r#"
                    rec = { y: 17, x: 15, z: 19 }

                    rec.x
                "#
        ),
        15,
        i64
    );

    assert_evals_to!(
        indoc!(
            r#"
                    rec = { x: 15, y: 17, z: 19 }

                    rec.y
                "#
        ),
        17,
        i64
    );

    assert_evals_to!(
        indoc!(
            r#"
                    rec = { x: 15, y: 17, z: 19 }

                    rec.z
                "#
        ),
        19,
        i64
    );
}

#[test]
#[cfg(any(feature = "gen-llvm", feature = "gen-dev", feature = "gen-wasm"))]
fn when_on_record() {
    assert_evals_to!(
        indoc!(
            r#"
                when { x: 0x2 } is
                    { x } -> x + 3
                "#
        ),
        5,
        i64
    );
}

#[test]
#[cfg(any(feature = "gen-llvm", feature = "gen-dev", feature = "gen-wasm"))]
fn when_record_with_guard_pattern() {
    assert_evals_to!(
        indoc!(
            r#"
                when { x: 0x2, y: 3.14 } is
                    { x: var } -> var + 3
                "#
        ),
        5,
        i64
    );
}

#[test]
#[cfg(any(feature = "gen-llvm", feature = "gen-dev", feature = "gen-wasm"))]
fn let_with_record_pattern() {
    assert_evals_to!(
        indoc!(
            r#"
                { x } = { x: 0x2, y: 3.14 }

                x
                "#
        ),
        2,
        i64
    );
}

#[test]
#[cfg(any(feature = "gen-llvm", feature = "gen-dev", feature = "gen-wasm"))]
fn record_guard_pattern() {
    assert_evals_to!(
        indoc!(
            r#"
                when { x: 0x2, y: 3.14 } is
                    { x: 0x4 } -> 5
                    { x } -> x + 3
                "#
        ),
        5,
        i64
    );
}

#[test]
#[cfg(any(feature = "gen-llvm", feature = "gen-dev", feature = "gen-wasm"))]
fn twice_record_access() {
    assert_evals_to!(
        indoc!(
            r#"
                x =  {a: 0x2, b: 0x3 }

                x.a + x.b
                "#
        ),
        5,
        i64
    );
}
#[test]
#[cfg(any(feature = "gen-llvm", feature = "gen-dev", feature = "gen-wasm"))]
fn empty_record() {
    assert_evals_to!(
        indoc!(
            r#"
                v = {}

                v
                "#
        ),
        (),
        ()
    );
}
#[test]
#[cfg(any(feature = "gen-llvm", feature = "gen-wasm", feature = "gen-dev"))]
fn i64_record2_literal() {
    assert_evals_to!(
        indoc!(
            r#"
                   { x: 3, y: 5 }
                "#
        ),
        (3, 5),
        (i64, i64)
    );
}

// #[test]
// #[cfg(any(feature = "gen-llvm"))]
// fn i64_record3_literal() {
//     assert_evals_to!(
//         indoc!(
//             r#"
//                { x: 3, y: 5, z: 17 }
//             "#
//         ),
//         (3, 5, 17),
//         (i64, i64, i64)
//     );
// }
#[test]
#[cfg(any(feature = "gen-llvm", feature = "gen-wasm", feature = "gen-dev"))]
fn f64_record2_literal() {
    assert_evals_to!(
        indoc!(
            r#"
                   { x: 3.1, y: 5.1 }
                "#
        ),
        (3.1, 5.1),
        (f64, f64)
    );
}

// #[test]
// #[cfg(any(feature = "gen-llvm"))]
// fn f64_record3_literal() {
//     assert_evals_to!(
//         indoc!(
//             r#"
//                { x: 3.1, y: 5.1, z: 17.1 }
//             "#
//         ),
//         (3.1, 5.1, 17.1),
//         (f64, f64, f64)
//     );
// }

// #[test]
// #[cfg(any(feature = "gen-llvm"))]
// fn bool_record4_literal() {
//     assert_evals_to!(
//         indoc!(
//             r#"
//                record : { a : Bool, b : Bool, c : Bool, d : Bool }
//                record = { a: True, b: True, c : True, d : Bool }

//                record
//             "#
//         ),
//         (true, false, false, true),
//         (bool, bool, bool, bool)
//     );
// }
#[test]
#[cfg(any(feature = "gen-llvm", feature = "gen-dev", feature = "gen-wasm"))]
fn i64_record1_literal() {
    assert_evals_to!(
        indoc!(
            r#"
                   { a: 3 }
                "#
        ),
        3,
        i64
    );
}

// #[test]
// #[cfg(any(feature = "gen-llvm"))]
// fn i64_record9_literal() {
//     assert_evals_to!(
//         indoc!(
//             r#"
//                { a: 3, b: 5, c: 17, d: 1, e: 9, f: 12, g: 13, h: 14, i: 15 }
//             "#
//         ),
//         (3, 5, 17, 1, 9, 12, 13, 14, 15),
//         (i64, i64, i64, i64, i64, i64, i64, i64, i64)
//     );
// }

// #[test]
// #[cfg(any(feature = "gen-llvm"))]
// fn f64_record3_literal() {
//     assert_evals_to!(
//         indoc!(
//             r#"
//                { x: 3.1, y: 5.1, z: 17.1 }
//             "#
//         ),
//         (3.1, 5.1, 17.1),
//         (f64, f64, f64)
//     );
// }
#[test]
#[cfg(any(feature = "gen-llvm", feature = "gen-wasm"))]
fn bool_literal() {
    assert_evals_to!(
        indoc!(
            r#"
                x : Bool
                x = True

                x
                "#
        ),
        true,
        bool
    );
}

#[test]
#[cfg(any(feature = "gen-llvm", feature = "gen-wasm", feature = "gen-dev"))]
fn return_record() {
    assert_evals_to!(
        indoc!(
            r#"
                x = 4
                y = 3

                { x, y }
                "#
        ),
        (4, 3),
        (i64, i64)
    );
}

#[test]
#[cfg(any(feature = "gen-llvm"))]
fn optional_field_when_use_default() {
    assert_evals_to!(
        indoc!(
            r#"
                app "test" provides [ main ] to "./platform"

                f = \r ->
                    when r is
                        { x: Blue, y ? 3 } -> y
                        { x: Red, y ? 5 } -> y


                main =
                    a = f { x: Blue, y: 7 }
                    b = f { x: Blue }
                    c = f { x: Red, y: 11 }
                    d = f { x: Red }

                    a * b * c * d
                "#
        ),
        3 * 5 * 7 * 11,
        i64
    );
}

#[test]
#[cfg(any(feature = "gen-llvm"))]
fn optional_field_when_use_default_nested() {
    assert_evals_to!(
        indoc!(
            r#"
                f = \r ->
                    when r is
                        { x: Blue, y ? 3 } -> y
                        { x: Red, y ? 5 } -> y

                a = f { x: Blue, y: 7 }
                b = f { x: Blue }
                c = f { x: Red, y: 11 }
                d = f { x: Red }

                a * b * c * d
                "#
        ),
        3 * 5 * 7 * 11,
        i64
    );
}

#[test]
#[cfg(any(feature = "gen-llvm"))]
fn optional_field_when_no_use_default() {
    assert_evals_to!(
        indoc!(
            r#"
                app "test" provides [ main ] to "./platform"

                f = \r ->
                    { x ? 10, y } = r
                    x + y

                main =
                    f { x: 4, y: 9 }
                "#
        ),
        13,
        i64
    );
}

#[test]
#[cfg(any(feature = "gen-llvm"))]
fn optional_field_when_no_use_default_nested() {
    assert_evals_to!(
        indoc!(
            r#"
                f = \r ->
                    { x ? 10, y } = r
                    x + y

                f { x: 4, y: 9 }
                "#
        ),
        13,
        i64
    );
}

#[test]
#[cfg(any(feature = "gen-llvm", feature = "gen-dev", feature = "gen-wasm"))]
fn optional_field_let_use_default() {
    assert_evals_to!(
        indoc!(
            r#"
                app "test" provides [ main ] to "./platform"

                f = \r ->
                    { x ? 10, y } = r
                    x + y

                main =
                    f { y: 9 }
                "#
        ),
        19,
        i64
    );
}

#[test]
#[cfg(any(feature = "gen-llvm"))]
fn optional_field_let_no_use_default() {
    assert_evals_to!(
        indoc!(
            r#"
                app "test" provides [ main ] to "./platform"

                f = \r ->
                    { x ? 10, y } = r
                    x + y

                main =
                    f { x: 4, y: 9 }
                "#
        ),
        13,
        i64
    );
}

#[test]
#[cfg(any(feature = "gen-llvm"))]
fn optional_field_let_no_use_default_nested() {
    assert_evals_to!(
        indoc!(
            r#"
                f = \r ->
                    { x ? 10, y } = r
                    x + y

                f { x: 4, y: 9 }
                "#
        ),
        13,
        i64
    );
}

#[test]
#[cfg(any(feature = "gen-llvm", feature = "gen-dev", feature = "gen-wasm"))]
fn optional_field_function_use_default() {
    assert_evals_to!(
        indoc!(
            r#"
                f = \{ x ? 10, y } -> x + y


                f { y: 9 }
                "#
        ),
        19,
        i64
    );
}

#[test]
#[cfg(any(feature = "gen-llvm"))]
fn optional_field_function_no_use_default() {
    assert_evals_to!(
        indoc!(
            r#"
                app "test" provides [ main ] to "./platform"

                f = \{ x ? 10, y } -> x + y

                main =
                    f { x: 4, y: 9 }
                "#
        ),
        13,
        i64
    );
}

#[test]
#[cfg(any(feature = "gen-llvm"))]
fn optional_field_function_no_use_default_nested() {
    assert_evals_to!(
        indoc!(
            r#"
                f = \{ x ? 10, y } -> x + y


                f { x: 4, y: 9 }
                "#
        ),
        13,
        i64
    );
}

#[test]
#[cfg(any(feature = "gen-llvm", feature = "gen-dev", feature = "gen-wasm"))]
fn optional_field_singleton_record() {
    assert_evals_to!(
        indoc!(
            r#"
                when { x : 4 } is
                    { x ? 3 } -> x
                "#
        ),
        4,
        i64
    );
}

#[test]
#[cfg(any(feature = "gen-llvm", feature = "gen-dev"))]
fn optional_field_empty_record() {
    assert_evals_to!(
        indoc!(
            r#"
                when { } is
                    { x ? 3 } -> x
                "#
        ),
        3,
        i64
    );
}

#[test]
#[cfg(any(feature = "gen-llvm", feature = "gen-wasm", feature = "gen-dev"))]
fn return_record_2() {
    assert_evals_to!(
        indoc!(
            r#"
                { x: 3, y: 5 }
                "#
        ),
        [3, 5],
        [i64; 2]
    );
}

#[test]
#[cfg(any(feature = "gen-llvm", feature = "gen-wasm", feature = "gen-dev"))]
fn return_record_3() {
    assert_evals_to!(
        indoc!(
            r#"
                { x: 3, y: 5, z: 4 }
                "#
        ),
        (3, 5, 4),
        (i64, i64, i64)
    );
}

#[test]
#[cfg(any(feature = "gen-llvm", feature = "gen-wasm", feature = "gen-dev"))]
fn return_record_4() {
    assert_evals_to!(
        indoc!(
            r#"
                { a: 3, b: 5, c: 4, d: 2 }
                "#
        ),
        [3, 5, 4, 2],
        [i64; 4]
    );
}

#[test]
#[cfg(any(feature = "gen-llvm", feature = "gen-wasm", feature = "gen-dev"))]
fn return_record_5() {
    assert_evals_to!(
        indoc!(
            r#"
                { a: 3, b: 5, c: 4, d: 2, e: 1 }
                "#
        ),
        [3, 5, 4, 2, 1],
        [i64; 5]
    );
}

#[test]
#[cfg(any(feature = "gen-llvm", feature = "gen-wasm", feature = "gen-dev"))]
fn return_record_6() {
    assert_evals_to!(
        indoc!(
            r#"
                { a: 3, b: 5, c: 4, d: 2, e: 1, f: 7 }
                "#
        ),
        [3, 5, 4, 2, 1, 7],
        [i64; 6]
    );
}

#[test]
#[cfg(any(feature = "gen-llvm", feature = "gen-wasm", feature = "gen-dev"))]
fn return_record_7() {
    assert_evals_to!(
        indoc!(
            r#"
                { a: 3, b: 5, c: 4, d: 2, e: 1, f: 7, g: 8 }
                "#
        ),
        [3, 5, 4, 2, 1, 7, 8],
        [i64; 7]
    );
}

#[test]
#[cfg(any(feature = "gen-llvm", feature = "gen-wasm"))]
fn return_record_float_int() {
    assert_evals_to!(
        indoc!(
            r#"
                { a: 3.14, b: 0x1 }
                "#
        ),
        (3.14, 0x1),
        (f64, i64)
    );
}

#[test]
#[cfg(any(feature = "gen-llvm", feature = "gen-wasm"))]
fn return_record_int_float() {
    assert_evals_to!(
        indoc!(
            r#"
                { a: 0x1, b: 3.14 }
                "#
        ),
        (0x1, 3.14),
        (i64, f64)
    );
}

#[test]
#[cfg(any(feature = "gen-llvm", feature = "gen-wasm"))]
fn return_record_float_float() {
    assert_evals_to!(
        indoc!(
            r#"
                { a: 6.28, b: 3.14 }
                "#
        ),
        (6.28, 3.14),
        (f64, f64)
    );
}

#[test]
#[cfg(any(feature = "gen-llvm", feature = "gen-wasm"))]
fn return_record_float_float_float() {
    assert_evals_to!(
        indoc!(
            r#"
                { a: 6.28, b: 3.14, c: 0.1 }
                "#
        ),
        (6.28, 3.14, 0.1),
        (f64, f64, f64)
    );
}

#[test]
#[cfg(any(feature = "gen-llvm", feature = "gen-wasm", feature = "gen-dev"))]
fn return_nested_record() {
    assert_evals_to!(
        indoc!(
            r#"
                { flag: 0x0, payload: { a: 6.28, b: 3.14, c: 0.1 } }
                "#
        ),
        (0x0, (6.28, 3.14, 0.1)),
        (i64, (f64, f64, f64))
    );
}

#[test]
#[cfg(any(feature = "gen-llvm", feature = "gen-wasm"))]
fn nested_record_load() {
    assert_evals_to!(
        indoc!(
            r#"
                x = { a : { b : 0x5 } }

                y = x.a

                y.b
                "#
        ),
        5,
        i64
    );
}

#[test]
#[cfg(any(feature = "gen-llvm"))]
fn accessor_twice() {
    assert_evals_to!(".foo { foo: 4 }  + .foo { bar: 6.28, foo: 3 } ", 7, i64);
}

#[test]
#[cfg(any(feature = "gen-llvm"))]
fn accessor_multi_element_record() {
    assert_evals_to!(
        indoc!(
            r#"
                .foo { foo: 4, bar: "foo" }
                "#
        ),
        4,
        i64
    );
}

#[test]
#[cfg(any(feature = "gen-llvm"))]
fn accessor_single_element_record() {
    assert_evals_to!(
        indoc!(
            r#"
                .foo { foo: 4 }
                "#
        ),
        4,
        i64
    );
}

#[test]
#[cfg(any(feature = "gen-llvm"))]
fn update_record() {
    assert_evals_to!(
        indoc!(
            r#"
                rec = { foo: 42, bar: 6.28 }

                { rec & foo: rec.foo + 1 }
                "#
        ),
        (6.28, 43),
        (f64, i64)
    );
}

#[test]
#[cfg(any(feature = "gen-llvm", feature = "gen-dev", feature = "gen-wasm"))]
fn update_single_element_record() {
    assert_evals_to!(
        indoc!(
            r#"
                rec = { foo: 42}

                { rec & foo: rec.foo + 1 }
                "#
        ),
        43,
        i64
    );
}

#[test]
#[cfg(any(feature = "gen-llvm", feature = "gen-wasm"))]
fn booleans_in_record() {
    assert_evals_to!(
        indoc!("{ x: 1 == 1, y: 1 == 1 }"),
        (true, true),
        (bool, bool)
    );
    assert_evals_to!(
        indoc!("{ x: 1 != 1, y: 1 == 1 }"),
        (false, true),
        (bool, bool)
    );
    assert_evals_to!(
        indoc!("{ x: 1 == 1, y: 1 != 1 }"),
        (true, false),
        (bool, bool)
    );
    assert_evals_to!(
        indoc!("{ x: 1 != 1, y: 1 != 1 }"),
        (false, false),
        (bool, bool)
    );
}

#[test]
#[cfg(any(feature = "gen-llvm"))]
fn alignment_in_record() {
    assert_evals_to!(
        indoc!("{ c: 32, b: if True then Red else if True then Green else Blue, a: 1 == 1 }"),
        (32i64, true, 2u8),
        (i64, bool, u8)
    );
}

#[test]
#[cfg(any(feature = "gen-llvm", feature = "gen-wasm"))]
fn blue_and_present() {
    assert_evals_to!(
        indoc!(
            r#"
                f = \r ->
                    when r is
                        { x: Blue, y ? 3 } -> y
                        { x: Red, y ? 5 } -> y

                f { x: Blue, y: 7 }
                "#
        ),
        7,
        i64
    );
}

#[test]
#[cfg(any(feature = "gen-llvm", feature = "gen-wasm"))]
fn blue_and_absent() {
    assert_evals_to!(
        indoc!(
            r#"
                f = \r ->
                    when r is
                        { x: Blue, y ? 3 } -> y
                        { x: Red, y ? 5 } -> y

                f { x: Blue }
                "#
        ),
        3,
        i64
    );
}

#[test]
#[cfg(any(feature = "gen-llvm", feature = "gen-dev", feature = "gen-wasm"))]
fn update_the_only_field() {
    assert_evals_to!(
        indoc!(
            r#"
            Model : { foo : I64 }

            model : Model
            model = { foo: 3 }

            foo = 4

            newModel : Model
            newModel = { model & foo }

            newModel.foo
                "#
        ),
        4,
        i64
    );
}

#[test]
#[cfg(any(feature = "gen-llvm", feature = "gen-wasm"))]
// https://github.com/rtfeldman/roc/issues/1513
fn both_have_unique_fields() {
    assert_evals_to!(
        indoc!(
            r#"
            a = { x: 42, y: 43 }
            b = { x: 42, z: 44 }

            f : { x : I64 }a, { x : I64 }b -> I64
            f = \{ x: x1}, { x: x2 } -> x1 + x2

            f a b
            "#
        ),
        84,
        i64
    );
}

#[test]
#[cfg(any(feature = "gen-llvm", feature = "gen-wasm"))]
// https://github.com/rtfeldman/roc/issues/2535
fn different_proc_types_specialized_to_same_layout() {
    assert_evals_to!(
        indoc!(
            r#"
            app "test" provides [ nums ] to "./platform"

            # Top-level values compile to procedure calls with no args
            # alpha has the generic type { a: Num *, b: Num * }
            # and gets specialized to two procedure calls below
            alpha = { a: 1, b: 2 }

            # The wider number always comes first in the layout,
            # which makes the two specializations look very similar.
            # Test that the compiler doesn't get them mixed up!
            nums : List U8
            nums =
                [
                    alpha.a,   # alpha specialized to layout { b: I64, a: U8 }
                    alpha.b,   # alpha specialized to layout { a: I64, b: U8 }
                ]
            "#
        ),
        RocList::from_slice(&[1, 2]),
        RocList<u8>
    );
}

#[test]
#[cfg(any(feature = "gen-llvm"))]
#[should_panic(
    // TODO: something upstream is escaping the '
    // NOTE: Are we sure it's upstream? It's not escaped in gen-wasm version below!
    expected = r#"Roc failed with message: "Can\'t create record with improper layout""#
)]
fn call_with_bad_record_runtime_error() {
    expect_runtime_error_panic!(indoc!(
        r#"
            app "test" provides [ main ] to "./platform"

            main =
                get : {a: Bool} -> Bool
                get = \{a} -> a
                get {b: ""}
            "#
    ))
}

#[test]
<<<<<<< HEAD
#[cfg(any(feature = "gen-wasm"))]
#[should_panic(expected = r#"Can't create record with improper layout"#)]
fn call_with_bad_record_runtime_error() {
    expect_runtime_error_panic!(indoc!(
        r#"
            app "test" provides [ main ] to "./platform"

            main =
                get : {a: Bool} -> Bool
                get = \{a} -> a
                get {b: ""}
            "#
    ))
=======
#[cfg(any(feature = "gen-llvm", feature = "gen-wasm"))]
fn generalized_accessor() {
    assert_evals_to!(
        indoc!(
            r#"
            returnFoo = .foo

            returnFoo { foo: "foo" }
            "#
        ),
        RocStr::from("foo"),
        RocStr
    );
>>>>>>> 92ace8ff
}<|MERGE_RESOLUTION|>--- conflicted
+++ resolved
@@ -1058,7 +1058,6 @@
 }
 
 #[test]
-<<<<<<< HEAD
 #[cfg(any(feature = "gen-wasm"))]
 #[should_panic(expected = r#"Can't create record with improper layout"#)]
 fn call_with_bad_record_runtime_error() {
@@ -1072,7 +1071,8 @@
                 get {b: ""}
             "#
     ))
-=======
+}
+
 #[cfg(any(feature = "gen-llvm", feature = "gen-wasm"))]
 fn generalized_accessor() {
     assert_evals_to!(
@@ -1086,5 +1086,4 @@
         RocStr::from("foo"),
         RocStr
     );
->>>>>>> 92ace8ff
 }