--- conflicted
+++ resolved
@@ -4,11 +4,7 @@
 use roc_region::all::Region;
 use roc_types::builtin_aliases::{
     bool_type, dict_type, float_type, int_type, list_type, nat_type, num_type, ordering_type,
-<<<<<<< HEAD
-    result_type, set_type, str_type, str_utf8_byte_problem_type, u8_type,
-=======
-    result_type, set_type, str_type, u64_type,
->>>>>>> 2f479e9f
+    result_type, set_type, str_type, str_utf8_byte_problem_type, u64_type, u8_type,
 };
 use roc_types::solved_types::SolvedType;
 use roc_types::subs::VarId;
@@ -567,7 +563,6 @@
         top_level_function(vec![int_type(flex(TVAR1))], Box::new(str_type())),
     );
 
-<<<<<<< HEAD
     // fromUtf8 : List U8 -> Result Str [ BadUtf8 Utf8Problem ]*
     let bad_utf8 = SolvedType::TagUnion(
         vec![(
@@ -584,12 +579,12 @@
             vec![list_type(u8_type())],
             Box::new(result_type(str_type(), bad_utf8)),
         ),
-=======
+    );
+
     // fromFloat : Float a -> Str
     add_type(
         Symbol::STR_FROM_FLOAT,
         top_level_function(vec![float_type(flex(TVAR1))], Box::new(str_type())),
->>>>>>> 2f479e9f
     );
 
     // List module
