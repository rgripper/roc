--- conflicted
+++ resolved
@@ -1675,25 +1675,27 @@
     }
 
     #[test]
-<<<<<<< HEAD
     fn rigid_in_let() {
         infer_eq_without_problem(
             indoc!(
                 r#"
                         List q : [ Cons q (List q), Nil ]
-    
+
                         toEmpty : List a -> List a
                         toEmpty = \_ ->
                             result : List a
                             result = Nil
-    
+
                             result
-    
+
                         toEmpty
                            "#
             ),
             "List a -> List a",
-=======
+        );
+    }
+
+    #[test]
     fn peano_map_alias() {
         infer_eq(
             indoc!(
@@ -1712,12 +1714,10 @@
                        "#
             ),
             "Peano -> Peano",
->>>>>>> c190fa4c
-        );
-    }
-
-    #[test]
-<<<<<<< HEAD
+        );
+    }
+
+    #[test]
     fn let_record_pattern_with_annotation() {
         infer_eq_without_problem(
             indoc!(
@@ -1729,7 +1729,10 @@
                "#
             ),
             "Str",
-=======
+        );
+    }
+
+    #[test]
     fn peano_map_infer() {
         infer_eq(
             indoc!(
@@ -1745,12 +1748,10 @@
                        "#
             ),
             "[ S a, Z ]* as a -> [ S b, Z ]* as b",
->>>>>>> c190fa4c
-        );
-    }
-
-    #[test]
-<<<<<<< HEAD
+        );
+    }
+
+    #[test]
     fn let_record_pattern_with_alias_annotation() {
         infer_eq_without_problem(
             indoc!(
@@ -1779,7 +1780,10 @@
     //               "#
     //            ),
     //            "Int",
-=======
+    //        );
+    //    }
+
+    #[test]
     fn typecheck_record_linked_list_map() {
         infer_eq_without_problem(
             indoc!(
@@ -1837,7 +1841,6 @@
     //                       "#
     //            ),
     //            "(a -> b), List a -> List b",
->>>>>>> c190fa4c
     //        );
     //    }
 }