--- conflicted
+++ resolved
@@ -3,16 +3,12 @@
     imports []
     provides [main] to pf
 
-<<<<<<< HEAD
 
-main = 
-    a = Str.concat "a" "foo" 
-    b = Str.concat "a" "bar" 
+main =
+    a = Str.concat "a" "foo"
+    b = Str.concat "a" "bar"
 
     (
         expect a == b
         "Hello, World!\n"
-    )
-=======
-main = "Hello, World!\n"
->>>>>>> c5831124
+    )