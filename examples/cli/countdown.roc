<<<<<<< HEAD
app [main] { pf: platform "https://github.com/roc-lang/basic-cli/releases/download/0.8.1/x8URkvfyi9I0QhmVG98roKBUs_AZRkLFwFJVJ3942YA.tar.br" }

import pf.Stdin
import pf.Stdout
import pf.Task exposing [await, loop]
=======
app "countdown"
    packages { pf: "https://github.com/roc-lang/basic-cli/releases/download/0.9.0/oKWkaruh2zXxin_xfsYsCJobH1tO8_JvNkFzDwwzNUQ.tar.br" }
    imports [pf.Stdin, pf.Stdout, pf.Task.{ await, loop }]
    provides [main] to pf
>>>>>>> 0563a05d

main =
    _ <- await (Stdout.line "\nLet's count down from 3 together - all you have to do is press <ENTER>.")
    _ <- await Stdin.line
    loop 3 tick

tick = \n ->
    if n == 0 then
        _ <- await (Stdout.line "🎉 SURPRISE! Happy Birthday! 🎂")
        Task.ok (Done {})
    else
        _ <- await (n |> Num.toStr |> \s -> "$(s)..." |> Stdout.line)
        _ <- await Stdin.line
        Task.ok (Step (n - 1))<|MERGE_RESOLUTION|>--- conflicted
+++ resolved
@@ -1,15 +1,8 @@
-<<<<<<< HEAD
-app [main] { pf: platform "https://github.com/roc-lang/basic-cli/releases/download/0.8.1/x8URkvfyi9I0QhmVG98roKBUs_AZRkLFwFJVJ3942YA.tar.br" }
+app [main] { pf: platform "https://github.com/roc-lang/basic-cli/releases/download/0.9.0/oKWkaruh2zXxin_xfsYsCJobH1tO8_JvNkFzDwwzNUQ.tar.br" }
 
 import pf.Stdin
 import pf.Stdout
 import pf.Task exposing [await, loop]
-=======
-app "countdown"
-    packages { pf: "https://github.com/roc-lang/basic-cli/releases/download/0.9.0/oKWkaruh2zXxin_xfsYsCJobH1tO8_JvNkFzDwwzNUQ.tar.br" }
-    imports [pf.Stdin, pf.Stdout, pf.Task.{ await, loop }]
-    provides [main] to pf
->>>>>>> 0563a05d
 
 main =
     _ <- await (Stdout.line "\nLet's count down from 3 together - all you have to do is press <ENTER>.")
