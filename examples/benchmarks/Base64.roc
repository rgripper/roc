--- conflicted
+++ resolved
@@ -3,142 +3,6 @@
 # base 64 encoding from a sequence of bytes
 fromBytes : List U8 -> Result Str [ InvalidInput ]*
 fromBytes = \bytes ->
-<<<<<<< HEAD
-    Bytes.Decode.decode  bytes (decodeBase64 (List.len bytes))
-
-
-decodeBase64 : Nat -> Bytes.Decode.Decoder Str
-decodeBase64 = \width -> Bytes.Decode.loop loopHelp { remaining: width, string:  "" }
-
-loopHelp : { remaining : Nat, string : Str } -> Decoder (Bytes.Decode.Step { remaining : Nat, string : Str } Str)
-loopHelp = \{ remaining, string } ->
-    if remaining >= 3 then
-        Bytes.Decode.map3 
-            Bytes.Decode.u8 
-            Bytes.Decode.u8 
-            Bytes.Decode.u8
-            \x, y, z ->
-                a : U32
-                a = Num.intCast x
-                b : U32
-                b = Num.intCast y
-                c : U32
-                c = Num.intCast z
-
-                combined = Num.bitwiseOr (Num.bitwiseOr (Num.shiftLeftBy 16 a) (Num.shiftLeftBy 8 b)) c
-                Loop
-                    {
-                        remaining: remaining - 3,
-                        string: Str.concat string (bitsToChars combined 0)
-                    }
-
-    else if remaining == 0 then
-        Bytes.Decode.succeed (Done string)
-
-    else if remaining == 2 then
-        Bytes.Decode.map2
-            Bytes.Decode.u8
-            Bytes.Decode.u8
-            \x, y ->
-                a : U32
-                a = Num.intCast x
-                b : U32
-                b = Num.intCast y
-                combined = Num.bitwiseOr (Num.shiftLeftBy 16 a) (Num.shiftLeftBy 8 b)
-                Done (Str.concat string (bitsToChars combined 1))
-
-    else
-        # remaining = 1
-        Bytes.Decode.map
-            Bytes.Decode.u8
-            \x ->
-                a : U32
-                a = Num.intCast x
-                Done (Str.concat string (bitsToChars (Num.shiftLeftBy 16 a) 2))
-
-
-bitsToChars : U32, Int * -> Str
-bitsToChars = \bits, missing ->
-    when Str.fromUtf8 (bitsToCharsHelp bits missing) is
-        Ok str -> str
-        Err _ -> ""
-
-# Mask that can be used to get the lowest 6 bits of a binary number
-lowest6BitsMask : Int *
-lowest6BitsMask = 63
-
-
-bitsToCharsHelp : U32, Int * -> List U8
-bitsToCharsHelp = \bits, missing ->
-    # The input is 24 bits, which we have to partition into 4 6-bit segments. We achieve this by
-    # shifting to the right by (a multiple of) 6 to remove unwanted bits on the right, then `Num.bitwiseAnd`
-    # with `0b111111` (which is 2^6 - 1 or 63) (so, 6 1s) to remove unwanted bits on the left.
-
-    # any 6-bit number is a valid base64 digit, so this is actually safe
-    p =
-        Num.shiftRightZfBy 18 bits
-            |> Num.intCast
-            |> unsafeToChar
-
-    q =
-        Num.bitwiseAnd (Num.shiftRightZfBy 12 bits) lowest6BitsMask
-            |> Num.intCast
-            |> unsafeToChar
-
-    r =
-        Num.bitwiseAnd (Num.shiftRightZfBy 6 bits) lowest6BitsMask
-            |> Num.intCast
-            |> unsafeToChar
-
-    s =
-        Num.bitwiseAnd bits lowest6BitsMask
-            |> Num.intCast
-            |> unsafeToChar
-
-    equals : U8
-    equals = 61
-
-    when missing is
-        0 ->
-            [ p, q, r, s ]
-        1 ->
-            [ p, q, r, equals ]
-        2 ->
-            [ p, q, equals , equals ]
-        _ ->
-            # unreachable
-            []
-
-# Base64 index to character/digit
-unsafeToChar : U8 -> U8
-unsafeToChar = \n ->
-    if n <= 25 then
-        # uppercase characters
-        65 + n
-
-    else if n <= 51 then
-        # lowercase characters
-        97 + (n - 26)
-
-    else if n <= 61 then
-        # digit characters
-        48 + (n - 52)
-
-    else
-        # special cases
-        when n is
-            62 ->
-                # '+'
-                43
-
-            63 ->
-                # '/'
-                47
-
-            _ ->
-                # anything else is invalid '\u{0000}'
-                0
-=======
     when Base64.Decode.fromBytes bytes is
         Ok v -> Ok v
         Err _ -> Err InvalidInput
@@ -161,5 +25,4 @@
                 Ok v -> Ok v
                 Err _ -> Err InvalidInput
 
-        Err _ -> Err InvalidInput
->>>>>>> 98f5c9ee
+        Err _ -> Err InvalidInput