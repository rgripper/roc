--- conflicted
+++ resolved
@@ -62,12 +62,8 @@
     let mut event_loop = winit::event_loop::EventLoop::new();
 
     let window = winit::window::WindowBuilder::new()
-<<<<<<< HEAD
         .with_inner_size(PhysicalSize::new(1900.0, 1000.0))
-=======
-        .with_inner_size(PhysicalSize::new(1200.0, 1000.0))
         .with_title("The Roc Editor - very alpha")
->>>>>>> c07838e8
         .build(&event_loop)
         .unwrap();
 
